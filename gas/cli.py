#!/usr/bin/env python3
"""
GAS CLI - Simple Service Manager
Hierarchical CLI tool for managing GAS miners and validators
"""

import os
import subprocess
import sys
from pathlib import Path
from typing import List, Optional

import click

DEFAULT_CACHE_DIR = os.path.expanduser("~/.cache/sn34")


class AliasedGroup(click.Group):
    """A Click Group that supports command aliases and prefix matching."""

    def __init__(self, *args, **kwargs):
        super().__init__(*args, **kwargs)
        # Track aliases for help display
        self._aliases = {}
        # Track which commands are aliases (so we can exclude them from help)
        self._alias_names = set()

    def add_command(self, cmd, name=None):
        """Override to track aliases"""
        super().add_command(cmd, name)
        if name and hasattr(cmd, "name") and name != cmd.name:
            # This is an alias
            if cmd.name not in self._aliases:
                self._aliases[cmd.name] = []
            self._aliases[cmd.name].append(name)
            self._alias_names.add(name)

    def list_commands(self, ctx):
        """Return only main commands, not aliases"""
        all_commands = super().list_commands(ctx)
        # Filter out alias names, only return main command names
        return [cmd for cmd in all_commands if cmd not in self._alias_names]

    def get_command(self, ctx, cmd_name):
        # First try to get the exact command
        rv = super().get_command(ctx, cmd_name)
        if rv is not None:
            return rv

        # Find matches that start with the given prefix (including aliases)
        all_commands = super().list_commands(ctx)
        matches = [x for x in all_commands if x.startswith(cmd_name)]

        if not matches:
            return None

        if len(matches) == 1:
            return click.Group.get_command(self, ctx, matches[0])

        ctx.fail(f"Too many matches: {', '.join(sorted(matches))}")

    def resolve_command(self, ctx, args):
        # Always return the full command name
        _, cmd, args = super().resolve_command(ctx, args)
        return cmd.name, cmd, args

    def format_commands(self, ctx, formatter):
        """Format the commands list with aliases shown"""
        commands = []
        for subcommand in self.list_commands(ctx):
            cmd = self.get_command(ctx, subcommand)
            if cmd is None:
                continue
            if cmd.hidden:
                continue

            # Build command name with aliases
            cmd_name = subcommand
            if subcommand in self._aliases:
                aliases = " | ".join(sorted(self._aliases[subcommand]))
                cmd_name = f"{subcommand} ({aliases})"

            commands.append((cmd_name, cmd.get_short_help_str()))

        if commands:
            with formatter.section("Commands"):
                formatter.write_dl(commands)


# Path constants
SCRIPT_DIR = Path(__file__).parent
PROJECT_ROOT = SCRIPT_DIR.parent

# Service names
VALIDATOR = "sn34-validator"
GENERATOR = "sn34-generator" 
DATA = "sn34-data"
GENERATIVE_MINER = "bitmind-generative-miner"
ALL_SERVICES = [VALIDATOR, GENERATOR, DATA]

# Config file paths
VALIDATOR_CONFIG = "validator.config.js"
MINER_CONFIG = "gen_miner.config.js"
ENV_VALIDATOR = ".env.validator"
ENV_MINER = ".env.gen_miner"


def get_python_interpreter():
    """Get the appropriate Python interpreter path"""
    python_interpreter = "python3"
    venv_python = PROJECT_ROOT / ".venv" / "bin" / "python"
    if venv_python.exists():
        python_interpreter = str(venv_python)
    click.echo(f"Using python interpreter: {python_interpreter}")
    return python_interpreter


def load_env():
    """Load environment variables from .env.validator"""
    # Get the absolute path to the .env.validator file
    env_file = PROJECT_ROOT / ENV_VALIDATOR
    if env_file.exists():
        with open(env_file) as f:
            for line in f:
                line = line.strip()
                if line and not line.startswith("#"):
                    if "=" in line:
                        key, value = line.split("=", 1)
                        os.environ[key] = value


def run_pm2_command(cmd: str, service: Optional[str] = None):
    """Run PM2 command and handle output"""
    try:
        if service:
            result = subprocess.run(
                ["pm2", cmd, service], capture_output=True, text=True, check=True
            )
        else:
            result = subprocess.run(
                ["pm2", cmd], capture_output=True, text=True, check=True
            )
        return result.stdout
    except subprocess.CalledProcessError as e:
        click.echo(f"Error running PM2 command: {e}", err=True)
        return None


def clean_existing_services(services: List[str]):
    """Clean up existing services"""
    for service in services:
        result = subprocess.run(["pm2", "list"], capture_output=True, text=True)
        if service in result.stdout:
            click.echo(f"Deleting existing {service}...")
            subprocess.run(["pm2", "delete", service])
            import time

            time.sleep(1)


def start_validator_services(no_generation=False, no_data_downloads=False):
    """Start validator services using ecosystem config"""
    click.echo("Starting validator services...")

    # Login to W&B if API key is provided (only needed for validator)
    wandb_key = os.environ.get("WANDB_API_KEY")
    if wandb_key:
        subprocess.run(["wandb", "login", wandb_key])

    # Use ecosystem config to start services
    ecosystem_path = PROJECT_ROOT / VALIDATOR_CONFIG
    if not ecosystem_path.exists():
        click.echo(f"Error: {VALIDATOR_CONFIG} not found in project root.", err=True)
        return False

    # Set environment variables for service selection
    os.environ["START_VALIDATOR"] = "true"
    os.environ["START_GENERATOR"] = "false" if no_generation else "true"
    os.environ["START_DATA"] = "false" if no_data_downloads else "true"

    # Clean up existing services
    services_to_clean = []
    if not no_generation:
        services_to_clean.append(GENERATOR)
    if not no_data_downloads:
        services_to_clean.append(DATA)
    services_to_clean.append(VALIDATOR)
    clean_existing_services(services_to_clean)

    # Start services using ecosystem config
    result = subprocess.run(["pm2", "start", str(ecosystem_path)])
    
    if result.returncode == 0:
        services_started = ["validator"]
        if not no_generation:
            services_started.append("generator")
        if not no_data_downloads:
            services_started.append("data")
        click.echo(f"Validator services started: {', '.join(services_started)}")
    else:
        click.echo("Some validator services failed to start", err=True)
    
    return result.returncode == 0


# =============================================================================
# MAIN CLI GROUP
# =============================================================================


@click.group(cls=AliasedGroup)
@click.pass_context
def cli(ctx):
    """GAS CLI - Simple Service Manager for Miners and Validators"""
    # Load environment variables
    load_env()

    # Set default values
    os.environ.setdefault("DEVICE", "cuda")
    os.environ.setdefault("SN34_CACHE_DIR", DEFAULT_CACHE_DIR)

    # Suppress logs
    os.environ["TRANSFORMERS_VERBOSITY"] = "error"
    os.environ["DIFFUSERS_VERBOSITY"] = "error"
    os.environ["TOKENIZERS_PARALLELISM"] = "false"
    os.environ["HF_HUB_VERBOSITY"] = "error"
    os.environ["ACCELERATE_LOG_LEVEL"] = "error"


# =============================================================================
# VALIDATOR COMMANDS
# =============================================================================


@cli.group(cls=AliasedGroup, name="validator")
def validator():
    """Validator management commands"""
    pass


# Add aliases for validator group
cli.add_command(validator, name="vali")
cli.add_command(validator, name="v")


@validator.command()
@click.option("--no-generation", is_flag=True, help="Skip starting generator")
@click.option("--no-data-downloads", is_flag=True, help="Skip starting data service")
def start(no_generation, no_data_downloads):
    """Start validator services"""
    # Load environment variables from .env.validator
    load_env()
    
    # Start services using the unified function
    return start_validator_services(no_generation, no_data_downloads)


@validator.command()
@click.option(
    "--service",
    default="all",
    help="Service to stop (validator, generator, data, or all)",
)
def stop(service):
    """Stop validator services"""
    click.echo("Stopping validator services...")

    if service == "all":
        for service_name in ALL_SERVICES:
            run_pm2_command("stop", service_name)
    else:
        service_map = {"validator": VALIDATOR, "generator": GENERATOR, "data": DATA}
        pm2_service = service_map.get(service, service)
        run_pm2_command("stop", pm2_service)


@validator.command()
@click.option(
    "--service",
    default="all",
    help="Service to delete (validator, generator, data, or all)",
)
def delete(service):
    """Delete validator services"""
    click.echo("Deleting validator services...")

    if service == "all":
        for service_name in ALL_SERVICES:
            run_pm2_command("delete", service_name)
    else:
        service_map = {"validator": VALIDATOR, "generator": GENERATOR, "data": DATA}
        pm2_service = service_map.get(service, service)
        run_pm2_command("delete", pm2_service)


@validator.command()
def status():
    """Show status of validator services"""
    result = subprocess.run(["pm2", "list"], capture_output=True, text=True)
    if result.stdout:
        click.echo(result.stdout)
    else:
        click.echo("No validator services found")


@validator.command()
@click.option(
    "--service",
    default="all",
    help="Service to show logs for (validator, generator, data, or all)",
)
def logs(service):
    """Show logs for validator services"""
    if service == "all":
        subprocess.run(["pm2", "logs"])
    else:
        service_map = {"validator": VALIDATOR, "generator": GENERATOR, "data": DATA}
        pm2_service = service_map.get(service, service)
        subprocess.run(["pm2", "logs", pm2_service])


@validator.command()
@click.option("--db-path", default=None, help="Path to the prompt database")
@click.option("--base-dir", default=None, help="Base directory for cache system")
@click.option("--detailed", is_flag=True, help="Show detailed breakdown of model names and dataset names")
def db_stats(db_path, base_dir, detailed):
    """Show database statistics for prompts, search queries, and media"""
    # Use DEFAULT_CACHE_DIR if not specified
    if base_dir is None:
        base_dir = DEFAULT_CACHE_DIR
    if db_path is None:
        db_path = os.path.join(base_dir, "prompts.db")

    # Get the absolute path to the db_stats script
    db_stats_script = SCRIPT_DIR / "cache" / "util" / "db_stats.py"

    # Use virtual environment Python if available
    python_interpreter = get_python_interpreter()

    # Build command
    cmd = [
        python_interpreter,
        str(db_stats_script),
        "--db-path",
        db_path,
        "--base-dir",
        base_dir,
    ]
    
    # Add detailed flag if requested
    if detailed:
        cmd.append("--detailed")

    # Execute the db_stats script
    try:
        result = subprocess.run(cmd, check=True)
        if result.returncode == 0:
            click.echo("✅ Database statistics completed!")
    except subprocess.CalledProcessError as e:
        click.echo(
            f"❌ Database statistics failed with exit code {e.returncode}", err=True
        )
        sys.exit(e.returncode)
    except Exception as e:
        click.echo(f"❌ Error running db_stats script: {e}", err=True)
        sys.exit(1)

@validator.command(name="db-rows")
@click.option("--db-path", default=None, help="Path to the prompt database")
@click.option(
    "--table",
    type=click.Choice(["prompts", "media"]),
    required=True,
    help="Table to display (prompts or media)",
)
@click.option(
    "--rows", default=10, type=int, help="Number of rows to display (default: 10)"
)
@click.option(
    "--source-type",
    type=click.Choice(["scraper", "dataset", "generated", "miner"]),
    help="Filter media table by source type (only applies to media table)",
)
@click.option(
    "--miner-uid",
    type=int,
    help="Filter media table by specific miner UID (only applies to media table with source-type=miner)",
)
@click.option(
    "--last-24h",
    is_flag=True,
    help="Filter media table to show only entries from the last 24 hours (only applies to media table)",
)
@click.option(
    "--filepaths-only",
    is_flag=True,
    help="Display only file paths (only applies to media table)",
)
@click.option(
    "--include-prompts",
    is_flag=True,
    help="Include associated prompt content with file paths (only applies to media table)",
)
def db_rows(db_path, table, rows, source_type, miner_uid, last_24h, filepaths_only, include_prompts):
    """Show the first N rows of either the prompts or media table"""
    # Validate source-type is only used with media table
    if source_type and table != "media":
        click.echo("❌ --source-type can only be used with --table media", err=True)
        sys.exit(1)
    
    # Validate miner-uid is only used with media table and source-type=miner
    if miner_uid and (table != "media" or source_type != "miner"):
        click.echo("❌ --miner-uid can only be used with --table media and --source-type miner", err=True)
        sys.exit(1)
    
    # Validate last-24h is only used with media table
    if last_24h and table != "media":
        click.echo("❌ --last-24h can only be used with --table media", err=True)
        sys.exit(1)
    
    # Validate filepaths-only is only used with media table
    if filepaths_only and table != "media":
        click.echo("❌ --filepaths-only can only be used with --table media", err=True)
        sys.exit(1)
    
    # Validate include-prompts is only used with media table
    if include_prompts and table != "media":
        click.echo("❌ --include-prompts can only be used with --table media", err=True)
        sys.exit(1)

    # Use DEFAULT_CACHE_DIR if not specified
    if db_path is None:
        db_path = os.path.join(DEFAULT_CACHE_DIR, "prompts.db")

    # Get the absolute path to the db_rows script
    db_rows_script = SCRIPT_DIR / "cache" / "util" / "db_rows.py"

    # Use virtual environment Python if available
    python_interpreter = get_python_interpreter()

    # Build command
    cmd = [
        python_interpreter,
        str(db_rows_script),
        "--db-path",
        db_path,
        "--table",
        table,
        "--rows",
        str(rows),
    ]

    # Add source-type filter if provided
    if source_type:
        cmd.extend(["--source-type", source_type])
    
    # Add miner-uid filter if provided
    if miner_uid:
        cmd.extend(["--miner-uid", str(miner_uid)])
    
    # Add last-24h filter if provided
    if last_24h:
        cmd.append("--last-24h")
    
    # Add filepaths-only flag if provided
    if filepaths_only:
        cmd.append("--filepaths-only")
    
    # Add include-prompts flag if provided
    if include_prompts:
        cmd.append("--include-prompts")

    # Execute the db_rows script
    try:
        result = subprocess.run(cmd, check=True)
        if result.returncode == 0:
            click.echo("✅ Database rows display completed!")
    except subprocess.CalledProcessError as e:
        click.echo(
            f"❌ Database rows display failed with exit code {e.returncode}", err=True
        )
        sys.exit(e.returncode)
    except Exception as e:
        click.echo(f"❌ Error running db_rows script: {e}", err=True)
        sys.exit(1)


# =============================================================================
# MINER COMMANDS
# =============================================================================


@cli.group(cls=AliasedGroup, name="discriminator")
def discriminator():
    """Discriminator miner management commands"""
    pass


# Add alias for discriminator group
cli.add_command(discriminator, name="d")


@discriminator.command()
<<<<<<< HEAD
@click.option("--image-model", help="Path to image ONNX model file")
@click.option("--video-model", help="Path to video ONNX model file")
=======
@click.option("--image-model", help="Path to image detector zip file")
@click.option("--video-model", help="Path to video detector zip file")
>>>>>>> 172bb6d8
@click.option("--wallet-name", default="default", help="Bittensor wallet name")
@click.option("--wallet-hotkey", default="default", help="Bittensor hotkey name")
@click.option("--netuid", default=34, help="Subnet UID")
@click.option("--chain-endpoint", help="Subtensor network endpoint")
@click.option("--retry-delay", default=60, help="Retry delay in seconds")
def push_discriminator(
    image_model, video_model, wallet_name, wallet_hotkey, netuid, chain_endpoint, retry_delay
):
<<<<<<< HEAD
    """Push discriminator model(s) and register on blockchain. At least one model (image or video) must be provided."""
=======
    """Push discriminator model(s) and register on blockchain. At least one model zip file (image or video) must be provided."""
>>>>>>> 172bb6d8
    # Validate at least one model is provided
    if not image_model and not video_model:
        click.echo("Error: At least one model must be provided (--image-model or --video-model)", err=True)
        return
    
    # Build command arguments for the push_model script
    cmd = [sys.executable, "-m", "neurons.discriminator.push_model"]

    # Add model arguments
    if image_model:
        cmd.extend(["--image-model", image_model])
    if video_model:
        cmd.extend(["--video-model", video_model])

    # Add optional arguments
    cmd.extend(["--wallet-name", wallet_name])
    cmd.extend(["--wallet-hotkey", wallet_hotkey])
    cmd.extend(["--netuid", str(netuid)])

    if chain_endpoint:
        cmd.extend(["--chain-endpoint", chain_endpoint])

    cmd.extend(["--retry-delay", str(retry_delay)])

    # Execute the push_model script
    try:
        result = subprocess.run(cmd, check=True)
    except subprocess.CalledProcessError as e:
        sys.exit(e.returncode)
    except Exception as e:
        sys.exit(1)


discriminator.add_command(push_discriminator, name="push")


@discriminator.command(name="benchmark", context_settings={"ignore_unknown_options": True, "allow_extra_args": True})
<<<<<<< HEAD
@click.option("--image-model", help="Path to image detector ONNX model")
@click.option("--video-model", help="Path to video detector ONNX model")
@click.pass_context
def benchmark(ctx, image_model, video_model):
    """Run image/video benchmarks for provided ONNX models using gasbench.
=======
@click.option("--image-model", help="Path to image detector ONNX model or zip file")
@click.option("--video-model", help="Path to video detector ONNX model or zip file")
@click.pass_context
def benchmark(ctx, image_model, video_model):
    """Run image/video benchmarks for provided detector models using gasbench.
>>>>>>> 172bb6d8
    All other options are passed directly to gasbench. Use 'gasbench --help' to see available options.
    Common options: --debug, --small, --full, --gasstation-only, --cache-dir, --output-dir
    """
    if not image_model and not video_model:
        click.echo("Error: Either --image-model or --video-model must be provided", err=True)
        return
 
<<<<<<< HEAD
    def run_gasbench(model_path, modality):
        click.echo(f"Running {modality} benchmark on {model_path}...")
        cmd = ["gasbench", model_path, modality] + ctx.args
=======
    def run_gasbench(model_path, modality_flag):
        click.echo(f"Running benchmark on {model_path}...")
        # gasbench --image-model /path or gasbench --video-model /path
        cmd = ["gasbench", "run", modality_flag, model_path] + ctx.args
>>>>>>> 172bb6d8
  
        try:
            result = subprocess.run(cmd, check=True)
            if result.returncode == 0:
<<<<<<< HEAD
                click.echo(f"✅ {modality.capitalize()} benchmark completed successfully!")
        except subprocess.CalledProcessError as e:
            click.echo(f"❌ {modality.capitalize()} benchmark failed with exit code {e.returncode}", err=True)
            sys.exit(e.returncode)
        except Exception as e:
            click.echo(f"❌ Error running {modality} benchmark: {e}", err=True)
            sys.exit(1)
 
    if image_model:
        run_gasbench(image_model, "image")
 
    if video_model:
        run_gasbench(video_model, "video")
=======
                click.echo(f"✅ Benchmark completed successfully!")
        except subprocess.CalledProcessError as e:
            click.echo(f"❌ Benchmark failed with exit code {e.returncode}", err=True)
            sys.exit(e.returncode)
        except Exception as e:
            click.echo(f"❌ Error running benchmark: {e}", err=True)
            sys.exit(1)
 
    if image_model:
        run_gasbench(image_model, "--image-model")
 
    if video_model:
        run_gasbench(video_model, "--video-model")
>>>>>>> 172bb6d8

# =============================================================================
# GENERATOR COMMANDS
# =============================================================================


@cli.group(cls=AliasedGroup, name="generator")
def generator():
    """Generative miner management commands"""
    pass


# Add aliases for generator group
cli.add_command(generator, name="gen")
cli.add_command(generator, name="g")


def load_miner_env():
    """Load environment variables from .env.gen_miner"""
    # Get the absolute path to the .env.gen_miner file
    env_file = PROJECT_ROOT / ENV_MINER
    if env_file.exists():
        with open(env_file) as f:
            for line in f:
                line = line.strip()
                if line and not line.startswith("#"):
                    if "=" in line:
                        key, value = line.split("=", 1)
                        os.environ[key] = value


def start_miner_services():
    """Start generative miner using ecosystem config"""
    click.echo("Starting generative miner...")

    # Load miner environment variables
    load_miner_env()

    # Use ecosystem config to start miner
    ecosystem_path = PROJECT_ROOT / MINER_CONFIG
    if not ecosystem_path.exists():
        click.echo(f"Error: {MINER_CONFIG} not found in project root.", err=True)
        return False

    # Clean up existing miner service
    result = subprocess.run(["pm2", "list"], capture_output=True, text=True)
    if GENERATIVE_MINER in result.stdout:
        click.echo(f"Deleting existing {GENERATIVE_MINER}...")
        subprocess.run(["pm2", "delete", GENERATIVE_MINER])
        import time
        time.sleep(1)

    # Start miner using ecosystem config
    result = subprocess.run(["pm2", "start", str(ecosystem_path)])
    
    if result.returncode == 0:
        click.echo("✅ Generative miner started successfully!")
        # Show status
        subprocess.run(["pm2", "show", GENERATIVE_MINER])
    else:
        click.echo("❌ Generative miner failed to start", err=True)
    
    return result.returncode == 0


@generator.command()
def start():
    """Start the generative miner"""
    load_miner_env()
    return start_miner_services()


@generator.command()
def stop():
    """Stop the generative miner"""
    click.echo("Stopping generative miner...")
    run_pm2_command("stop", GENERATIVE_MINER)


@generator.command()
def delete():
    """Delete the generative miner"""
    click.echo("Deleting generative miner...")
    run_pm2_command("delete", GENERATIVE_MINER)


@generator.command()
def restart():
    """Restart the generative miner"""
    click.echo("Restarting generative miner...")
    run_pm2_command("restart", GENERATIVE_MINER)


@generator.command()
def status():
    """Show status of the generative miner"""
    result = subprocess.run(["pm2", "show", GENERATIVE_MINER], capture_output=True, text=True)
    if result.stdout:
        click.echo(result.stdout)
    else:
        click.echo("Generative miner not found")


@generator.command()
@click.option("--lines", "-n", default=50, help="Number of log lines to show")
@click.option("--follow", "-f", is_flag=True, help="Follow log output")
def logs(lines, follow):
    """Show generative miner logs"""
    
    if follow:
        # Follow logs in real-time
        subprocess.run(["pm2", "logs", GENERATIVE_MINER, "--lines", str(lines)])
    else:
        # Show recent logs
        result = subprocess.run(["pm2", "logs", GENERATIVE_MINER, "--lines", str(lines), "--nostream"], 
                              capture_output=True, text=True)
        if result.stdout:
            click.echo(result.stdout)
        else:
            click.echo("No logs found for generative miner")


@generator.command()
def info():
    """Show generative miner information and configuration"""
    load_miner_env()
    
    click.echo("=== Generative Miner Configuration ===")
    click.echo(f"Wallet Name: {os.environ.get('BT_WALLET_NAME', 'miner1')}")
    click.echo(f"Wallet Hotkey: {os.environ.get('BT_WALLET_HOTKEY', 'default')}")
    click.echo(f"Network: {os.environ.get('BT_CHAIN_ENDPOINT', 'wss://test.finney.opentensor.ai:443')}")
    click.echo(f"NetUID: {os.environ.get('BT_NETUID', '379')}")
    click.echo(f"Axon Port: {os.environ.get('BT_AXON_PORT', '8093')}")
    click.echo(f"Device: {os.environ.get('MINER_DEVICE', 'auto')}")
    click.echo(f"Output Directory: {os.environ.get('MINER_OUTPUT_DIR', '/tmp/generated_content')}")
    click.echo(f"Max Concurrent Tasks: {os.environ.get('MINER_MAX_CONCURRENT_TASKS', '5')}")
    
    click.echo("\n=== API Keys Status ===")
    
    # Dynamically get API key requirements from all available services
    try:
        sys.path.insert(0, str(PROJECT_ROOT))
        from neurons.generator.services.service_registry import ServiceRegistry
        
        registry = ServiceRegistry()
        api_keys = registry.get_all_api_key_requirements()
        
        if api_keys:
            for key, description in api_keys.items():
                status = "✅ Configured" if os.environ.get(key) else "❌ Not configured"
                click.echo(f"{description}: {status}")
        else:
            click.echo("No API key requirements found from services")
            
    except Exception as e:
        click.echo(f"❌ Could not load service API key requirements: {e}")
        # Fallback to basic message
        click.echo("Run the generator to see API key status")


# =============================================================================
# GLOBAL COMMANDS (for backward compatibility and convenience)
# =============================================================================


@cli.command()
def status():
    """Show status of all services (global command)"""
    result = subprocess.run(["pm2", "list"], capture_output=True, text=True)
    if result.stdout:
        click.echo(result.stdout)
    else:
        click.echo("No services found")


@cli.command(name="install-py-deps")
@click.option("--clear-venv", is_flag=True, help="Delete existing .venv directory (default is to preserve)")
def install_py_deps(clear_venv):
    """Install Python dependencies via uv"""
    click.echo("Installing Python dependencies...")
    
    # Get the path to install.sh in the project root
    install_script = PROJECT_ROOT / "install.sh"
    
    if not install_script.exists():
        click.echo("Error: install.sh not found in project root.", err=True)
        return False
    
    # Build command args
    cmd_args = [str(install_script), "--py-deps-only"]
    if clear_venv:
        cmd_args.append("--clear-venv")
    
    # Run install.sh with appropriate flags
    try:
        result = subprocess.run(cmd_args, check=True)
        click.echo("✅ Python dependencies installation completed!")
        return result.returncode == 0
    except subprocess.CalledProcessError as e:
        click.echo(f"❌ Python dependencies installation failed with exit code {e.returncode}", err=True)
        return False
    except Exception as e:
        click.echo(f"❌ Error running install script: {e}", err=True)
        return False


@cli.command(name="install-sys-deps")
@click.option("--clear-venv", is_flag=True, help="Delete existing .venv directory (default is to preserve)")
def install_sys_deps(clear_venv):
    """Install system dependencies"""
    click.echo("Installing system dependencies...")
    
    # Get the path to install.sh in the project root
    install_script = PROJECT_ROOT / "install.sh"
    
    if not install_script.exists():
        click.echo("Error: install.sh not found in project root.", err=True)
        return False
    
    # Build command args
    cmd_args = [str(install_script), "--sys-deps-only"]
    if clear_venv:
        cmd_args.append("--clear-venv")
    
    # Run install.sh with appropriate flags
    try:
        result = subprocess.run(cmd_args, check=True)
        click.echo("✅ System dependencies installation completed!")
        return result.returncode == 0
    except subprocess.CalledProcessError as e:
        click.echo(f"❌ System dependencies installation failed with exit code {e.returncode}", err=True)
        return False
    except Exception as e:
        click.echo(f"❌ Error running install script: {e}", err=True)
        return False


@cli.command()
@click.option("--clear-venv", is_flag=True, help="Delete existing .venv directory (default is to preserve)")
def install(clear_venv):
    """Run full installation (system + Python dependencies)"""
    click.echo("Running full installation...")
    
    # Get the path to install.sh in the project root
    install_script = PROJECT_ROOT / "install.sh"
    
    if not install_script.exists():
        click.echo("Error: install.sh not found in project root.", err=True)
        return False
    
    # Build command args
    cmd_args = [str(install_script)]
    if clear_venv:
        cmd_args.append("--clear-venv")
    
    # Run install.sh with appropriate flags
    try:
        result = subprocess.run(cmd_args, check=True)
        click.echo("✅ Full installation completed!")
        return result.returncode == 0
    except subprocess.CalledProcessError as e:
        click.echo(f"❌ Full installation failed with exit code {e.returncode}", err=True)
        return False
    except Exception as e:
        click.echo(f"❌ Error running install script: {e}", err=True)
        return False


if __name__ == "__main__":
    # Check if we're in a virtual environment, if not, try to use the project's venv
    if not hasattr(sys, "real_prefix") and not (
        hasattr(sys, "base_prefix") and sys.base_prefix != sys.prefix
    ):
        # Not in a virtual environment, try to use the project's venv
        venv_python = PROJECT_ROOT / ".venv" / "bin" / "python"
        if venv_python.exists():
            # Re-execute with the venv Python interpreter
            os.execv(str(venv_python), [str(venv_python)] + sys.argv)

    cli()<|MERGE_RESOLUTION|>--- conflicted
+++ resolved
@@ -501,13 +501,8 @@
 
 
 @discriminator.command()
-<<<<<<< HEAD
-@click.option("--image-model", help="Path to image ONNX model file")
-@click.option("--video-model", help="Path to video ONNX model file")
-=======
 @click.option("--image-model", help="Path to image detector zip file")
 @click.option("--video-model", help="Path to video detector zip file")
->>>>>>> 172bb6d8
 @click.option("--wallet-name", default="default", help="Bittensor wallet name")
 @click.option("--wallet-hotkey", default="default", help="Bittensor hotkey name")
 @click.option("--netuid", default=34, help="Subnet UID")
@@ -516,11 +511,7 @@
 def push_discriminator(
     image_model, video_model, wallet_name, wallet_hotkey, netuid, chain_endpoint, retry_delay
 ):
-<<<<<<< HEAD
-    """Push discriminator model(s) and register on blockchain. At least one model (image or video) must be provided."""
-=======
     """Push discriminator model(s) and register on blockchain. At least one model zip file (image or video) must be provided."""
->>>>>>> 172bb6d8
     # Validate at least one model is provided
     if not image_model and not video_model:
         click.echo("Error: At least one model must be provided (--image-model or --video-model)", err=True)
@@ -558,19 +549,11 @@
 
 
 @discriminator.command(name="benchmark", context_settings={"ignore_unknown_options": True, "allow_extra_args": True})
-<<<<<<< HEAD
-@click.option("--image-model", help="Path to image detector ONNX model")
-@click.option("--video-model", help="Path to video detector ONNX model")
-@click.pass_context
-def benchmark(ctx, image_model, video_model):
-    """Run image/video benchmarks for provided ONNX models using gasbench.
-=======
 @click.option("--image-model", help="Path to image detector ONNX model or zip file")
 @click.option("--video-model", help="Path to video detector ONNX model or zip file")
 @click.pass_context
 def benchmark(ctx, image_model, video_model):
     """Run image/video benchmarks for provided detector models using gasbench.
->>>>>>> 172bb6d8
     All other options are passed directly to gasbench. Use 'gasbench --help' to see available options.
     Common options: --debug, --small, --full, --gasstation-only, --cache-dir, --output-dir
     """
@@ -578,35 +561,14 @@
         click.echo("Error: Either --image-model or --video-model must be provided", err=True)
         return
  
-<<<<<<< HEAD
-    def run_gasbench(model_path, modality):
-        click.echo(f"Running {modality} benchmark on {model_path}...")
-        cmd = ["gasbench", model_path, modality] + ctx.args
-=======
     def run_gasbench(model_path, modality_flag):
         click.echo(f"Running benchmark on {model_path}...")
         # gasbench --image-model /path or gasbench --video-model /path
         cmd = ["gasbench", "run", modality_flag, model_path] + ctx.args
->>>>>>> 172bb6d8
   
         try:
             result = subprocess.run(cmd, check=True)
             if result.returncode == 0:
-<<<<<<< HEAD
-                click.echo(f"✅ {modality.capitalize()} benchmark completed successfully!")
-        except subprocess.CalledProcessError as e:
-            click.echo(f"❌ {modality.capitalize()} benchmark failed with exit code {e.returncode}", err=True)
-            sys.exit(e.returncode)
-        except Exception as e:
-            click.echo(f"❌ Error running {modality} benchmark: {e}", err=True)
-            sys.exit(1)
- 
-    if image_model:
-        run_gasbench(image_model, "image")
- 
-    if video_model:
-        run_gasbench(video_model, "video")
-=======
                 click.echo(f"✅ Benchmark completed successfully!")
         except subprocess.CalledProcessError as e:
             click.echo(f"❌ Benchmark failed with exit code {e.returncode}", err=True)
@@ -620,7 +582,6 @@
  
     if video_model:
         run_gasbench(video_model, "--video-model")
->>>>>>> 172bb6d8
 
 # =============================================================================
 # GENERATOR COMMANDS
