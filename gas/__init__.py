<<<<<<< HEAD
__version__ = "4.1.0"
=======
__version__ = "4.1.2"
>>>>>>> 89f48e02

version_split = __version__.split(".")
__spec_version__ = (
    (100000 * int(version_split[0]))
    + (1000 * int(version_split[1]))
    + (10 * int(version_split[2]))
)<|MERGE_RESOLUTION|>--- conflicted
+++ resolved
@@ -1,8 +1,4 @@
-<<<<<<< HEAD
-__version__ = "4.1.0"
-=======
 __version__ = "4.1.2"
->>>>>>> 89f48e02
 
 version_split = __version__.split(".")
 __spec_version__ = (
