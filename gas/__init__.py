--- conflicted
+++ resolved
@@ -1,8 +1,4 @@
-<<<<<<< HEAD
-__version__ = "4.1.9"
-=======
 __version__ = "4.2.0"
->>>>>>> 47d1d97a
 
 version_split = __version__.split(".")
 __spec_version__ = (
