from typing import List
import torch
from diffusers import (
    StableDiffusionXLPipeline,
    StableDiffusionInpaintPipeline,
    FluxPipeline,
    StableDiffusionPipeline,
    DEISMultistepScheduler,
    EulerDiscreteScheduler,
    IFPipeline,
    IFSuperResolutionPipeline,
    HunyuanVideoPipeline,
    MochiPipeline,
    CogVideoXPipeline,
    AnimateDiffPipeline,
    AutoPipelineForInpainting,
    CogView4Pipeline,
    CogVideoXImageToVideoPipeline,
    WanPipeline,
    ChromaPipeline,
    DiffusionPipeline,
<<<<<<< HEAD
=======
    HiDreamImagePipeline,
>>>>>>> 60359f38
    TextToVideoSDPipeline,
)

from gas.generation.model_registry import ModelRegistry
from gas.generation.util.model import (
    load_hunyuanvideo_transformer,
    load_annimatediff_motion_adapter,
    load_autoencoder_kl_wan,
    load_hidream_llm_text_encoder,
    load_hidream_tokenizer,
    JanusWrapper,
)
from gas.types import ModelConfig, ModelTask


def get_text_to_image_models() -> List[ModelConfig]:
    """
    Get the list of text-to-image models.

    Returns:
        List of text-to-image model configurations
    """
    return [
        ModelConfig(
            path="stabilityai/stable-diffusion-xl-base-1.0",
            task=ModelTask.TEXT_TO_IMAGE,
            pipeline_cls=StableDiffusionXLPipeline,
            pretrained_args={
                "use_safetensors": True,
                "torch_dtype": torch.float16,
                "variant": "fp16",
            },
            use_autocast=False,
            tags=["stable-diffusion", "xl"],
        ),
        ModelConfig(
            path="SG161222/RealVisXL_V4.0",
            task=ModelTask.TEXT_TO_IMAGE,
            pipeline_cls=StableDiffusionXLPipeline,
            pretrained_args={
                "use_safetensors": True,
                "torch_dtype": torch.float16,
                "variant": "fp16",
            },
            tags=["stable-diffusion", "xl", "realistic"],
        ),
        ModelConfig(
            path="black-forest-labs/FLUX.1-dev",
            task=ModelTask.TEXT_TO_IMAGE,
            pipeline_cls=FluxPipeline,
            pretrained_args={
                "use_safetensors": True,
                "torch_dtype": torch.bfloat16,
            },
            generation_args={
                "guidance_scale": 2,
                "num_inference_steps": {"min": 50, "max": 125},
                "generator": torch.Generator(
                    "cuda" if torch.cuda.is_available() else "cpu"
                ),
                "resolution": [512, 768],
            },
            enable_model_cpu_offload=False,
            tags=["flux"],
        ),
        ModelConfig(
            path="prompthero/openjourney-v4",
            task=ModelTask.TEXT_TO_IMAGE,
            pipeline_cls=StableDiffusionPipeline,
            pretrained_args={
                "use_safetensors": True,
                "torch_dtype": torch.float16,
            },
            tags=["stable-diffusion", "midjourney-style"],
        ),
        ModelConfig(
            path="cagliostrolab/animagine-xl-3.1",
            task=ModelTask.TEXT_TO_IMAGE,
            pipeline_cls=StableDiffusionXLPipeline,
            pretrained_args={
                "use_safetensors": True,
                "torch_dtype": torch.float16,
            },
            tags=["stable-diffusion", "xl", "anime"],
        ),
        ModelConfig(
            path="DeepFloyd/IF",
            task=ModelTask.TEXT_TO_IMAGE,
            pipeline_cls={"stage1": IFPipeline, "stage2": IFSuperResolutionPipeline},
            pretrained_args={
                "stage1": {
                    "base": "DeepFloyd/IF-I-XL-v1.0",
                    "torch_dtype": torch.float16,
                    "variant": "fp16",
                    "clean_caption": False,
                    "watermarker": None,
                    "requires_safety_checker": False,
                },
                "stage2": {
                    "base": "DeepFloyd/IF-II-L-v1.0",
                    "torch_dtype": torch.float16,
                    "variant": "fp16",
                    "text_encoder": None,
                    "watermarker": None,
                    "requires_safety_checker": False,
                },
            },
            pipeline_stages=[
                {
                    "name": "stage1",
                    "args": {
                        "output_type": "pt",
                        "num_images_per_prompt": 1,
                        "return_dict": True,
                    },
                    "output_attr": "images",
                    "output_transform": lambda x: x[0].unsqueeze(0),
                    "save_prompt_embeds": True,
                },
                {
                    "name": "stage2",
                    "input_key": "image",
                    "args": {"output_type": "pil", "num_images_per_prompt": 1},
                    "output_attr": "images",
                    "use_prompt_embeds": True,
                },
            ],
            clear_memory_on_stage_end=True,
            tags=["deepfloyd", "multi-stage"],
        ),
        ModelConfig(
            path="deepseek-ai/Janus-Pro-7B",
            task=ModelTask.TEXT_TO_IMAGE,
            pipeline_cls=JanusWrapper,
            pretrained_args={
                "torch_dtype": torch.bfloat16,
                "use_safetensors": True,
            },
            generation_args={
                "temperature": 1.0,
                "parallel_size": 4,
                "cfg_weight": 5.0,
                "image_token_num_per_image": 576,
                "img_size": 384,
                "patch_size": 16,
            },
            use_autocast=False,
            enable_model_cpu_offload=False,
            tags=["llm-based", "multimodal"],
        ),
        ModelConfig(
            path="runwayml/stable-diffusion-v1-5-midjourney-v6",
            task=ModelTask.TEXT_TO_IMAGE,
            pipeline_cls=StableDiffusionPipeline,
            pretrained_args={
                "model_id": "runwayml/stable-diffusion-v1-5",
                "torch_dtype": torch.float16,
                "use_safetensors": True,
            },
            lora_model_id="Kvikontent/midjourney-v6",
            lora_loading_args={"use_peft_backend": True},
            use_autocast=False,
            enable_model_cpu_offload=False,
            tags=["stable-diffusion"],
        ),
        ModelConfig(
            path="THUDM/CogView4-6B",
            task=ModelTask.TEXT_TO_IMAGE,
            pipeline_cls=CogView4Pipeline,
            pretrained_args={
                "torch_dtype": torch.bfloat16,
                "use_safetensors": True,
            },
            generation_args={
                "guidance_scale": 3.5,
                "num_images_per_prompt": 1,
                "num_inference_steps": 50,
                "width": 512,
                "height": 512,
            },
            use_autocast=False,
            tags=[],
        ),
        ModelConfig(
            path="lodestones/Chroma1-HD",
            task=ModelTask.TEXT_TO_IMAGE,
            pipeline_cls=ChromaPipeline,
            pretrained_args={
                "torch_dtype": torch.bfloat16,
            },
            generation_args={
                "guidance_scale": 3.,
                "num_images_per_prompt": 1,
                "num_inference_steps": 40,
                "generator": torch.Generator("cpu")
            },
            use_autocast=False,
            tags=["chroma", "flux-schnell"],
        ),
        # ModelConfig(
        #     path="HiDream-ai/HiDream-I1-Full",
        #     task=ModelTask.TEXT_TO_IMAGE,
        #     pipeline_cls=HiDreamImagePipeline,
        #     pretrained_args={
        #         "torch_dtype": torch.bfloat16,
        #         "text_encoder_3": (
        #             load_hidream_llm_text_encoder,
        #             {
        #                 "model_id": "meta-llama/Meta-Llama-3.1-8B-Instruct",
        #                 "torch_dtype": torch.bfloat16,
        #             },
        #         ),
        #         "tokenizer_3": (
        #             load_hidream_tokenizer,
        #             {
        #                 "model_id": "meta-llama/Meta-Llama-3.1-8B-Instruct",
        #             },
        #         ),
        #     },
        #     generation_args={
        #         "guidance_scale": 5.0,
        #         "num_images_per_prompt": 1,
        #         "num_inference_steps": 50,
        #     },
        #     use_autocast=False,
        #     enable_model_cpu_offload=True,
        #     tags=["hidream"],
        # ),
    ]


def get_image_to_image_models() -> List[ModelConfig]:
    """
    Get the list of image-to-image models.

    Returns:
        List of image-to-image model configurations
    """
    return [
        ModelConfig(
            path="diffusers/stable-diffusion-xl-1.0-inpainting-0.1",
            task=ModelTask.IMAGE_TO_IMAGE,
            pipeline_cls=AutoPipelineForInpainting,
            pretrained_args={
                "use_safetensors": True,
                "torch_dtype": torch.float16,
                "variant": "fp16",
            },
            generation_args={
                "guidance_scale": 7.5,
                "num_inference_steps": 50,
                "strength": 0.99,
                "generator": torch.Generator(
                    "cuda" if torch.cuda.is_available() else "cpu"
                )
            },
            tags=["stable-diffusion", "xl", "inpainting"],
        ),
        ModelConfig(
            path="Lykon/dreamshaper-8-inpainting",
            task=ModelTask.IMAGE_TO_IMAGE,
            pipeline_cls=AutoPipelineForInpainting,
            pretrained_args={"torch_dtype": torch.float16, "variant": "fp16"},
            generation_args={
                "num_inference_steps": {"min": 40, "max": 60},
            },
            scheduler={"cls": DEISMultistepScheduler},
            tags=["stable-diffusion", "inpainting", "dreamshaper"],
        ),
        # TODO: Uncomment when diffusers >= 0.36.0 is released (requires QwenImageEditPlusPipeline)
        # ModelConfig(
        #     path="lovis93/next-scene-qwen-image-lora-2509",
        #     task=ModelTask.IMAGE_TO_IMAGE,
        #     pipeline_cls=DiffusionPipeline,  # Auto-detects QwenImageEditPlusPipeline
        #     pretrained_args={
        #         "model_id": "Qwen/Qwen-Image-Edit-2509",
        #         "torch_dtype": torch.bfloat16,
        #     },
        #     lora_model_id="lovis93/next-scene-qwen-image-lora-2509",
        #     lora_loading_args={},
        #     generation_args={
        #         "num_inference_steps": 50,
        #     },
        #     use_autocast=False,
        #     enable_model_cpu_offload=True,
        #     tags=["qwen", "cinematic", "next-scene"],
        # ),
    ]


def get_text_to_video_models() -> List[ModelConfig]:
    """
    Get the list of text-to-video models.

    Returns:
        List of text-to-video model configurations
    """
    return [
        ModelConfig(
            path="tencent/HunyuanVideo",
            task=ModelTask.TEXT_TO_VIDEO,
            pipeline_cls=HunyuanVideoPipeline,
            pretrained_args={
                "model_id": "tencent/HunyuanVideo",
                "transformer": (  # custom functions supplied as tuple of (fn, args)
                    load_hunyuanvideo_transformer,
                    {
                        "model_id": "tencent/HunyuanVideo",
                        "subfolder": "transformer",
                        "torch_dtype": torch.bfloat16,
                        "revision": "refs/pr/18",
                    },
                ),
                "revision": "refs/pr/18",
                "torch_dtype": torch.bfloat16,
            },
            generation_args={
                "num_frames": {"min": 61, "max": 129},
                "resolution": {
                    "options": [
                        [720, 1280],
                        [1280, 720],
                        [1104, 832],
                        [832, 1104],
                        [960, 960],
                        [544, 960],
                        [960, 544],
                        [624, 832],
                        [832, 624],
                        [720, 720],
                    ]
                },
                "num_inference_steps": {"min": 30, "max": 50},
            },
            save_args={"fps": 30},
            use_autocast=False,
            vae_enable_tiling=True,
            tags=["high-quality", "high-resolution"],
        ),
        ModelConfig(
            path="genmo/mochi-1-preview",
            task=ModelTask.TEXT_TO_VIDEO,
            pipeline_cls=MochiPipeline,
            pretrained_args={"variant": "bf16", "torch_dtype": torch.bfloat16},
            generation_args={
                "num_frames": 84,
                "num_inference_steps": {"min": 30, "max": 65},
                "resolution": [480, 848],
            },
            save_args={"fps": 30},
            vae_enable_tiling=True,
            tags=["mochi"],
        ),
        ModelConfig(
            path="THUDM/CogVideoX-5b",
            task=ModelTask.TEXT_TO_VIDEO,
            pipeline_cls=CogVideoXPipeline,
            pretrained_args={"use_safetensors": True, "torch_dtype": torch.bfloat16},
            generation_args={
                "guidance_scale": 2,
                "num_videos_per_prompt": 1,
                "num_inference_steps": {"min": 50, "max": 125},
                "num_frames": 48,
            },
            save_args={"fps": 8},
            enable_model_cpu_offload=True,
            vae_enable_slicing=True,
            vae_enable_tiling=True,
            tags=["cogvideo"],
        ),
        ModelConfig(
            path="ByteDance/AnimateDiff-Lightning",
            task=ModelTask.TEXT_TO_VIDEO,
            pipeline_cls=AnimateDiffPipeline,
            pretrained_args={
                "model_id": "emilianJR/epiCRealism",
                "torch_dtype": torch.bfloat16,
                "motion_adapter": (load_annimatediff_motion_adapter, {"step": 4}),
            },
            generation_args={
                "guidance_scale": 2,
                "num_inference_steps": {"min": 50, "max": 125},
                "resolution": {
                    "options": [
                        [512, 512],
                        [512, 768],
                        [512, 1024],
                        [768, 512],
                        [768, 768],
                        [768, 1024],
                        [1024, 512],
                        [1024, 768],
                        [1024, 1024],
                    ]
                },
            },
            save_args={"fps": 15},
            scheduler={
                "cls": EulerDiscreteScheduler,
                "from_config_args": {
                    "timestep_spacing": "trailing",
                    "beta_schedule": "linear",
                },
            },
            tags=["animate-diff", "motion-adapter"],
        ),
        ModelConfig(
            path="Wan-AI/Wan2.2-TI2V-5B-Diffusers",
            task=ModelTask.TEXT_TO_VIDEO,
            pipeline_cls=WanPipeline,
            pretrained_args={
                "torch_dtype": torch.bfloat16,
                "vae": (
                    load_autoencoder_kl_wan,
                    {
                        "model_id": "Wan-AI/Wan2.2-TI2V-5B-Diffusers", 
                        "subfolder": "vae", 
                        "torch_dtype": torch.float32
                    }
                )
            },
            generation_args={
                "num_frames": 121,
                "guidance_scale": 5.0,
                "num_inference_steps": 50,
                "resolution": [704, 1280],
            },
            use_autocast=False,
            enable_model_cpu_offload=False,
            enable_sequential_cpu_offload=False,
            vae_enable_slicing=False,
            vae_enable_tiling=False,
            save_args={"fps": 24},
            tags=["wan"],
        ),
        ModelConfig(
            path="ali-vilab/text-to-video-ms-1.7b",
            task=ModelTask.TEXT_TO_VIDEO,
            pipeline_cls=TextToVideoSDPipeline,
            pretrained_args={
                "torch_dtype": torch.float16,
            },
            generation_args={
                "num_frames": 16,
                "num_inference_steps": 50,
            },
            save_args={"fps": 8},
            enable_model_cpu_offload=True,
            tags=["modelscope", "text-to-video"],
        ),
        # TODO: Uncomment when diffusers >= 0.36.0 is released (requires WanModularPipeline)
        # ModelConfig(
        #     path="krea/krea-realtime-video",
        #     task=ModelTask.TEXT_TO_VIDEO,
        #     pipeline_cls=WanModularPipeline,  # Experimental modular pipeline
        #     pretrained_args={
        #         "torch_dtype": torch.bfloat16,
        #         "trust_remote_code": True,
        #     },
        #     generation_args={
        #         "num_inference_steps": 4,  # Realtime - uses only 4 steps
        #     },
        #     save_args={"fps": 11},  # 11fps realtime generation
        #     use_autocast=False,
        #     enable_model_cpu_offload=True,
        #     tags=["wan", "realtime", "krea"],
        # ),
    ]


def get_image_to_video_models() -> List[ModelConfig]:

    return [
        ModelConfig(
            path="THUDM/CogVideoX1.5-5B-I2V",
            task=ModelTask.IMAGE_TO_VIDEO,
            pipeline_cls=CogVideoXImageToVideoPipeline,
            pretrained_args={"use_safetensors": True, "torch_dtype": torch.bfloat16},
            generation_args={
                "guidance_scale": 2,
                "num_videos_per_prompt": 1,
                "num_inference_steps": {"min": 50, "max": 125},
                "num_frames": 49,
                "height": 768,
                "width": 768,
            },
            save_args={"fps": 8},
            enable_model_cpu_offload=True,
            vae_enable_slicing=True,
            vae_enable_tiling=True,
        )
    ]


def initialize_model_registry() -> ModelRegistry:
    """
    Initialize and populate the model registry.

    Returns:
        Fully populated ModelRegistry instance
    """
    registry = ModelRegistry()

    registry.register_all(get_text_to_image_models())
    registry.register_all(get_image_to_image_models())
    registry.register_all(get_text_to_video_models())
    registry.register_all(get_image_to_video_models())

    return registry<|MERGE_RESOLUTION|>--- conflicted
+++ resolved
@@ -19,10 +19,6 @@
     WanPipeline,
     ChromaPipeline,
     DiffusionPipeline,
-<<<<<<< HEAD
-=======
-    HiDreamImagePipeline,
->>>>>>> 60359f38
     TextToVideoSDPipeline,
 )
 
@@ -31,8 +27,7 @@
     load_hunyuanvideo_transformer,
     load_annimatediff_motion_adapter,
     load_autoencoder_kl_wan,
-    load_hidream_llm_text_encoder,
-    load_hidream_tokenizer,
+
     JanusWrapper,
 )
 from gas.types import ModelConfig, ModelTask
