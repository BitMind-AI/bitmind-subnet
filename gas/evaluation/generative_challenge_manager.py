import asyncio
import time
import os
import aiohttp
import bittensor as bt
import numpy as np
import random
import uvicorn
from bittensor.core.axon import FastAPIThreadedServer
from fastapi import APIRouter, Depends, FastAPI, Request, Response
from fastapi.responses import Response
from typing import Dict, Any, Optional
from pathlib import Path

from gas.protocol.epistula import get_verifier, generate_header
from gas.protocol.validator_requests import query_generative_miner
from gas.types import MinerType, Modality, MediaType
from gas.cache.content_db import PromptEntry
from gas.cache.content_manager import ContentManager
import requests


class GenerativeChallengeManager:
    def __init__(
        self,
        config,
        wallet,
        metagraph,
        subtensor,
        miner_type_tracker,
    ):
        self.config = config
        self.wallet = wallet
        self.metagraph = metagraph
        self.subtensor = subtensor
        self.miner_type_tracker = miner_type_tracker

        self.content_manager = ContentManager(self.config.cache.base_dir)

        self.challenge_tasks = {}
        self.challenge_lock = asyncio.Lock()
        try:
            self.external_ip = requests.get("https://checkip.amazonaws.com", timeout=10).text.strip()
        except Exception as e:
            bt.logging.error(f"Failed to get external IP: {e}. Using fallback.")
            self.external_ip = "localhost"
<<<<<<< HEAD
        self.external_ip = "localhost"  # TEMP
=======
>>>>>>> 89f48e02
        self.generative_callback_url = f"http://{self.external_ip}:{self.config.neuron.callback_port}/generative_callback"

        self.init_fastapi()

    async def issue_generative_challenge(self):
        await self.miner_type_tracker.update_miner_types()
        miner_uids = self.miner_type_tracker.get_miners_by_type(MinerType.GENERATOR)

        if len(miner_uids) > self.config.neuron.sample_size:
            miner_uids = np.random.choice(
                miner_uids,
                size=self.config.neuron.sample_size,
                replace=False,
            ).tolist()

        if not miner_uids:
            bt.logging.trace("No generative miners found to challenge.")
            return

        miner_uids = [7, 8]

        bt.logging.info(f"Issuing generative challenge to UIDs: {miner_uids}")

        retries = 3
        prompt_entry = None
        for _ in range(retries):
            prompts = self.content_manager.sample_prompts(k=1)
            if len(prompts) > 0:
                prompt_entry = prompts[0]

        if not prompt_entry:
            bt.logging.info(
                "Waiting for prompt cache to be populated. Skipping generative challenge."
            )
            return

        await asyncio.gather(
            *[self.send_generative_request(uid, prompt_entry) for uid in miner_uids]
        )

    async def send_generative_request(self, uid: int, prompt_entry):
        """Scoring is handled by the callback in GeneratorEvaluator"""

        #parameters = {"width": 1024, "height": 1024}
        modality = random.choice([Modality.IMAGE, Modality.VIDEO])

        async with aiohttp.ClientSession() as session:
            response_data = await query_generative_miner(
                uid=uid,
                axon_info=self.metagraph.axons[uid],
                session=session,
                hotkey=self.wallet.hotkey,
                prompt=prompt_entry.content,
                modality=modality,
                webhook_url=self.generative_callback_url,
                parameters=None,
                total_timeout=self.config.neuron.miner_total_timeout,
            )

        if response_data and response_data.get("task_id"):
            miner_task_id = response_data.get("task_id")
            async with self.challenge_lock:
                self.challenge_tasks[miner_task_id] = {
                    "uid": uid,
                    "prompt_id": prompt_entry.id,
                    "prompt_content": prompt_entry.content,
                    "modality": modality,
                    "media_type": MediaType.SYNTHETIC,
                    "status": "pending",
                    "sent_at": time.time(),
                }
            bt.logging.trace(
                f"Sent generative challenge to UID {uid}, task_id: {miner_task_id}, prompt_id: {prompt_entry.id}"
            )
        else:
            error = response_data.get("error") if response_data else "Unknown error"
            bt.logging.error(f"Failed to send challenge to UID {uid}. Error: {error}")

    async def generative_callback(self, request: Request):
        """Callback endpoint for generative challenges.
        Only accepts direct binary image and video payloads.
        """
        content_type = request.headers.get("content-type", "").lower()
        
        # Only accept image and video content types
        if not (content_type.startswith("image/") or content_type.startswith("video/")):
            bt.logging.error(f"Invalid content type: {content_type}. Only image/* and video/* are supported.")
            return Response(status_code=400, content="Only image and video content types are supported")
        
        # Get task ID from header
        task_id = request.headers.get("task-id")
        if not task_id:
            bt.logging.error("Binary upload missing task-id header")
            return Response(status_code=400, content="Missing task-id header")
            
        # Get binary payload
        binary_data = await request.body()
        if not binary_data:
            bt.logging.error(f"Task {task_id}: Empty binary payload received")
            return Response(status_code=400, content="Empty binary payload")
            
        async with self.challenge_lock:
            if task_id not in self.challenge_tasks:
                bt.logging.warning(f"Received binary upload for unknown task_id: {task_id}")
                return Response(status_code=404, content="Task not found")

            challenge_info = self.challenge_tasks[task_id]
            generator_uid = challenge_info["uid"]
            bt.logging.info(
                f"Received binary upload for task {task_id}, UID {generator_uid}, "
                f"type: {content_type}, size: {len(binary_data)} bytes"
            )

            filepath = await self.store_binary_content(
                binary_data, content_type, generator_uid, task_id
            )
            if filepath:
                challenge_info["status"] = "completed"
                challenge_info["filepath"] = filepath
                bt.logging.success(f"Task {task_id} completed with binary upload: {filepath}")
            else:
                challenge_info["status"] = "failed"
                challenge_info["error_message"] = "Failed to store binary content"
<<<<<<< HEAD

            del self.challenge_tasks[task_id]
                
        return Response(status_code=200, content="Binary content received")

=======

            del self.challenge_tasks[task_id]
                
        return Response(status_code=200, content="Binary content received")

>>>>>>> 89f48e02
    async def store_binary_content(
        self, binary_data: bytes, content_type: str, generator_uid: int, task_id: str
    ) -> Optional[str]:
        """
        Store binary content directly uploaded by miner using ContentManager
        """
        try:
            bt.logging.trace(f"Storing binary content for task {task_id}, size: {len(binary_data)} bytes")

            # Get task info from challenge tracker
            task_info = self.challenge_tasks.get(task_id)
            if not task_info:
                bt.logging.error(f"Task {task_id} not found in challenge tasks")
                return None

            modality = task_info["modality"]
            media_type = task_info["media_type"] 
            prompt_id = task_info["prompt_id"]

            # Let ContentManager handle all filesystem and database operations
            filepath = self.content_manager.write_miner_media(
                modality=modality,
                media_type=media_type,
                prompt_id=prompt_id,
                uid=generator_uid,
                hotkey=self.metagraph.hotkeys[generator_uid],
                media_content=binary_data,
                content_type=content_type,
                task_id=task_id,
                model_name=None,
            )

            if filepath:
                bt.logging.success(
                    f"Stored binary content: {filepath} (size: {len(binary_data)} bytes)"
                )
                return filepath
            else:
                bt.logging.error("ContentManager failed to store binary content")
                return None

        except Exception as e:
            bt.logging.error(f"Error storing binary content: {e}")
            return None


    def init_fastapi(self):
        """Initialize the FastAPI server for generative challenge callbacks."""
        if self.config.neuron.callback_port is None:
            bt.logging.warning(
                "Callback port not set, generative challenges will not have a callback."
            )
            return

        self.api = FastAPI()
        self.router = APIRouter()

        verifier = get_verifier(
            self.wallet, self.metagraph, no_force_validator_permit=True
        )

        self.router.add_api_route(
            "/generative_callback",
            self.generative_callback,
            dependencies=[Depends(verifier)],
            methods=["POST"],
            include_in_schema=False,
        )
        self.api.include_router(self.router)

        fast_config = uvicorn.Config(
            self.api,
            host="0.0.0.0",
            port=self.config.neuron.callback_port,
            log_level="info",
            loop="asyncio",
        )
        self.fast_api = FastAPIThreadedServer(config=fast_config)
        self.fast_api.start()

        bt.logging.info(
            f"FastAPI server started on port {self.config.neuron.callback_port}"
        )

    async def shutdown(self):
        """Shutdown the webhook server gracefully"""
        if hasattr(self, "fast_api"):
            bt.logging.info("Shutting down webhook server...")
            self.fast_api.stop()
            bt.logging.info("Webhook server stopped")<|MERGE_RESOLUTION|>--- conflicted
+++ resolved
@@ -44,10 +44,6 @@
         except Exception as e:
             bt.logging.error(f"Failed to get external IP: {e}. Using fallback.")
             self.external_ip = "localhost"
-<<<<<<< HEAD
-        self.external_ip = "localhost"  # TEMP
-=======
->>>>>>> 89f48e02
         self.generative_callback_url = f"http://{self.external_ip}:{self.config.neuron.callback_port}/generative_callback"
 
         self.init_fastapi()
@@ -171,19 +167,11 @@
             else:
                 challenge_info["status"] = "failed"
                 challenge_info["error_message"] = "Failed to store binary content"
-<<<<<<< HEAD
 
             del self.challenge_tasks[task_id]
                 
         return Response(status_code=200, content="Binary content received")
 
-=======
-
-            del self.challenge_tasks[task_id]
-                
-        return Response(status_code=200, content="Binary content received")
-
->>>>>>> 89f48e02
     async def store_binary_content(
         self, binary_data: bytes, content_type: str, generator_uid: int, task_id: str
     ) -> Optional[str]:
