<<<<<<< HEAD
__version__ = "3.0.0"
=======
__version__ = "3.0.2"
>>>>>>> 2461316a

version_split = __version__.split(".")
__spec_version__ = (
    (100000 * int(version_split[0]))
    + (1000 * int(version_split[1]))
    + (10 * int(version_split[2]))
)<|MERGE_RESOLUTION|>--- conflicted
+++ resolved
@@ -1,8 +1,4 @@
-<<<<<<< HEAD
-__version__ = "3.0.0"
-=======
 __version__ = "3.0.2"
->>>>>>> 2461316a
 
 version_split = __version__.split(".")
 __spec_version__ = (
