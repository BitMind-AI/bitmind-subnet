<<<<<<< HEAD
__version__ = "3.0.5"
=======
__version__ = "3.0.7"
>>>>>>> 04e300df

version_split = __version__.split(".")
__spec_version__ = (
    (100000 * int(version_split[0]))
    + (1000 * int(version_split[1]))
    + (10 * int(version_split[2]))
)<|MERGE_RESOLUTION|>--- conflicted
+++ resolved
@@ -1,8 +1,4 @@
-<<<<<<< HEAD
-__version__ = "3.0.5"
-=======
 __version__ = "3.0.7"
->>>>>>> 04e300df
 
 version_split = __version__.split(".")
 __spec_version__ = (
