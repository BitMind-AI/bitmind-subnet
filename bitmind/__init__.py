--- conflicted
+++ resolved
@@ -1,8 +1,4 @@
-<<<<<<< HEAD
-__version__ = "3.1.0"
-=======
 __version__ = "3.1.00"
->>>>>>> cb0b08ed
 
 version_split = __version__.split(".")
 __spec_version__ = (
