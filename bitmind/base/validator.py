--- conflicted
+++ resolved
@@ -370,9 +370,6 @@
 
         # Compute forward pass rewards, assumes uids are mutually exclusive.
         # shape: [ metagraph.n ]
-<<<<<<< HEAD
-        scattered_rewards: np.ndarray = self.scores.copy()
-=======
         scattered_rewards: np.ndarray = np.full_like(self.scores, 0.5)
         vali_uids = [
             uid for uid in range(len(scattered_rewards)) if
@@ -380,7 +377,6 @@
             self.metagraph.S[uid] > self.config.neuron.vpermit_tao_limit
         ]
         scattered_rewards[vali_uids] = 0.
->>>>>>> 04a053be
         scattered_rewards[uids_array] = rewards
         bt.logging.debug(f"Scattered rewards: {rewards}")
 
