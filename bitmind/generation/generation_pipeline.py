import gc
import json
import random
import time
import asyncio
from pathlib import Path
from typing import Dict, Optional, Any, Union, List
import traceback

import bittensor as bt
import numpy as np
import torch
from diffusers.utils import export_to_video
from PIL import Image

from bitmind.types import CacheConfig, ModelTask
<<<<<<< HEAD
from bitmind.generation.util.image import create_random_mask, is_black_output
=======
from bitmind.generation.util.image import create_random_mask
>>>>>>> 304a9d18
from bitmind.generation.util.prompt import truncate_prompt_if_too_long
from bitmind.generation.prompt_generator import PromptGenerator
from bitmind.generation.util.model import (
    create_pipeline_generator,
    enable_model_optimizations,
)
from bitmind.generation.model_registry import ModelRegistry
from bitmind.generation.models import initialize_model_registry

torch.backends.cuda.matmul.allow_tf32 = True
torch.backends.cudnn.allow_tf32 = True
torch.set_float32_matmul_precision("high")

IMAGE_ANNOTATION_MODEL: str = "Salesforce/blip2-opt-6.7b-coco"
TEXT_MODERATION_MODEL: str = "unsloth/Meta-Llama-3.1-8B-Instruct-bnb-4bit"


class GenerationPipeline:
    """
    A class for generating synthetic images and videos.

    This class supports different prompt generation strategies and can utilize
    various text-to-video (t2v), text-to-image (t2i), and image-to-image (i2i) models.

    Attributes:
        model_name: Name of the specific model to use (if not random)
        model_registry: Registry of available models
        output_dir: Directory to write generated data
    """

    def __init__(
        self,
        output_dir: Optional[Union[str, Path]] = None,
        model_registry: Optional[ModelRegistry] = None,
        device: str = "cuda",
    ) -> None:
        """
        Initialize the SyntheticDataGenerator.

        Args:
            model_name: Name of the generative image/video model
            output_dir: Directory to write generated data
            model_registry: Optional ModelRegistry instance
            device: Device identifier

        Raises:
            ValueError: If an invalid model name or configuration is provided
        """
        self.output_dir = Path(output_dir)
        self.model_registry = model_registry or initialize_model_registry()
        self.device = device
        self.loop = asyncio.get_event_loop()

        self.prompt_generator = PromptGenerator(
            vlm_name=IMAGE_ANNOTATION_MODEL, llm_name=TEXT_MODERATION_MODEL
        )

    def generate(
        self,
        images: Union[List[Image.Image], Image.Image],
        tasks: Optional[Union[str, List[str]]] = None,
        model_names: Optional[Union[str, List[str]]] = None,
    ) -> Dict[str, Any]:
        """
        Generate synthetic data based on input parameters.

        Args:
            image: Input image for annotation-based generation.
            task: Optional task type.
            model_name: Optional model name.

        Returns:
            Dictionary containing generated data information.

        Raises:
            ValueError: If image is None and cannot be sampled.
        """
        bt.logging.info(f"---------- Starting Generation ----------")
        prompts = self.generate_prompts(images, downstream_tasks=tasks, clear_gpu=True)
        paths, stats = self.generate_media(prompts, model_names, images, tasks)

        def log_stats(stats):
            model_names = list(stats.keys())
            total_successes = sum([stats[name]["success"] for name in model_names])

            if total_successes == 0:
                log_fn = bt.logging.error
            elif total_successes == len(images) * len(model_names):
                log_fn = bt.logging.success
            else:
                log_fn = bt.logging.warning

            log_fn(json.dumps(stats, indent=2))

        log_stats(stats)
        bt.logging.info(f"---------- Generation Complete ----------")
        return paths

    def generate_prompts(
        self,
        images: Union[List[Image.Image], Image.Image],
        downstream_tasks: Optional[List[str]] = None,
        clear_gpu: bool = True,
    ) -> str:
        """
        Generate a prompts based on input images and downstream tasks.
        """
        if isinstance(images, Image.Image):
            images = [images]

        if downstream_tasks is None:
            downstream_tasks = [
                ModelTask.TEXT_TO_IMAGE.value,
                ModelTask.TEXT_TO_VIDEO.value,
                ModelTask.IMAGE_TO_IMAGE.value,
                ModelTask.IMAGE_TO_VIDEO.value,
            ]

        k = len(images)
        bt.logging.info(f"Generating {k} prompt{'s' if k > 1 else ''}")

        self.prompt_generator.load_models()

        # organize prompts in a dict to avoid failed prompt generations causing misaligned images/prompts
        prompts = {task: {} for task in downstream_tasks}
        for i in range(k):
            for task in downstream_tasks:
                try:
                    prompts[task][i] = self.prompt_generator.generate(
                        images[i], downstream_task=task
                    )
<<<<<<< HEAD
                    bt.logging.info(f"Generated prompt {i+1}/{k}: {prompts[i]}")
                except Exception as e:
                    prompts[task][i] = None
                    bt.logging.error(f"Error generating prompt for image {i+1}: {e}")
=======
                    bt.logging.info(f"Generated prompt {i+1}/{k}: {prompts[task][i]}")
                except Exception as e:
                    prompts[task][i] = None
                    bt.logging.error(f"Error generating prompt for image {i+1}: {e}")
                    bt.logging.error(traceback.format_exc())
>>>>>>> 304a9d18
                    continue

        if clear_gpu:
            self.prompt_generator.clear_gpu()

        return prompts

    def generate_media(
        self,
        prompts: Union[dict, str],
        model_names: Optional[Union[str, List[str]]] = None,
        images: Union[List[Image.Image], Image.Image, Dict[int, Image.Image]] = None,
        tasks: Optional[Union[str, List[str]]] = None,
    ) -> Dict[str, Any]:
        """
        Generate synthetic data based on a text prompt.

        Args:
            prompt: The text prompt used for generation, or a dictionary with
                the outer key of generation task type, inner key of the image index,
                and value of the prompt
            task: The generation task type ('t2i', 't2v', 'i2i', or None).
            model_name: Optional model name to use for generation.
            image: Optional input image for image-to-image generation.

        Returns:
            Dictionary containing generated data and metadata.

        Raises:
            RuntimeError: If generation fails.
        """
        model_names = self._validate_model_names(model_names, tasks)

        if isinstance(prompts, str):
            prompts = [prompts]

        n_models = len(model_names)
        n_prompts = len(prompts)

        stats = {model_name: {"total": 0, "success": 0} for model_name in model_names}
        save_paths = []

        for model_idx, model_name in enumerate(model_names):
            modality = self.model_registry.get_modality(model_name)
            task = self.model_registry.get_task(model_name)

            if isinstance(prompts, list):
                task_prompts = {i: p for i, p in enumerate(prompts)}
            else:
                # task-specific prompts (motion enhancement for video)
                task_prompts = prompts[task]

            for prompt_idx in task_prompts:
                stats[model_name]["total"] += 1
                bt.logging.info(
                    f"Starting batch | Model {model_idx+1}/{n_models} | Prompt {prompt_idx+1}/{n_prompts}"
                )
                bt.logging.info(f"  Model: {model_name}")
                bt.logging.info(f"  Prompt: {task_prompts[prompt_idx]}")

                try:
                    image = None if images is None else images[prompt_idx]
<<<<<<< HEAD
                    # 3 retries for black (NSFW filtered) output
                    for _ in range(3):
                        gen_output = self._generate_media_with_model(
                            model_name, prompts[prompt_idx], image
                        )
                        if is_black_output(modality, gen_output):
                            # sanitize and retry
                            self.clear_gpu()
                            self.prompt_generator.load_llm()
                            prompts[prompt_idx] = self.prompt_generator.sanitize(
                                prompts[prompt_idx]
                            )
                            self.prompt_generator.clear_gpu()
                        else:
                            break

=======
                    gen_output = self._generate_media_with_model(
                        model_name, task_prompts[prompt_idx], image
                    )
>>>>>>> 304a9d18
                    bt.logging.info(
                        {
                            k: v
                            for k, v in gen_output.items()
                            if k not in (modality, "source_image", "mask_image")
                        }
                    )
                    save_paths.append(self._save_media_and_metadata(gen_output))
                    stats[model_name]["success"] += 1
                except Exception as e:
                    bt.logging.error(f"Failed to either generate or save media: {e}")
                    bt.logging.error(f"  Model: {model_name}")
                    bt.logging.error(f"  Prompt: {task_prompts[prompt_idx]}")
                    bt.logging.error(traceback.format_exc())

        return save_paths, stats

    def _load_model(
        self,
        model_name: Optional[str] = None,
    ) -> None:
        bt.logging.info(f"Loading {model_name}")
        try:
            model_config = self.model_registry.get_model_dict(model_name)
            bt.logging.info(
                json.dumps({k: str(v) for k, v in model_config.items()}, indent=2)
            )

            pipeline_cls = model_config["pipeline_cls"]
            pipeline_args = model_config.get("from_pretrained_args", {}).copy()

            # Handle custom loading functions passed as tuples
            for k, v in pipeline_args.items():
                if isinstance(v, tuple) and callable(v[0]):
                    pipeline_args[k] = v[0](**v[1])

            model_id = pipeline_args.pop("model_id", model_name)

            if isinstance(pipeline_cls, dict):
                # Multi-stage pipeline
                MODEL = {}
                for stage_name, stage_cls in pipeline_cls.items():
                    stage_args = pipeline_args.get(stage_name, {})
                    base_model = stage_args.get("base", model_id)
                    stage_args_filtered = {
                        k: v for k, v in stage_args.items() if k != "base"
                    }

                    bt.logging.debug(f"Loading {stage_name} from {base_model}")
                    MODEL[stage_name] = stage_cls.from_pretrained(
                        base_model,
                        **stage_args_filtered,
                        add_watermarker=False,
                    )

                    enable_model_optimizations(
                        model=MODEL[stage_name],
                        device=self.device,
                        enable_cpu_offload=model_config.get(
                            "enable_model_cpu_offload", False
                        ),
                        enable_sequential_cpu_offload=model_config.get(
                            "enable_sequential_cpu_offload", False
                        ),
                        enable_vae_slicing=model_config.get(
                            "vae_enable_slicing", False
                        ),
                        enable_vae_tiling=model_config.get("vae_enable_tiling", False),
                        stage_name=stage_name,
                    )

                    MODEL[stage_name].watermarker = None
            else:
                # Single-stage pipeline
                MODEL = pipeline_cls.from_pretrained(
                    model_id,
                    **pipeline_args,
                    add_watermarker=False,
                )

                # Load LoRA weights if specified
                if "lora_model_id" in model_config:
                    bt.logging.info(
                        f"Loading LoRA weights from {model_config['lora_model_id']}"
                    )
                    lora_loading_args = model_config.get("lora_loading_args", {})
                    self.model.load_lora_weights(
                        model_config["lora_model_id"], **lora_loading_args
                    )

                # Load scheduler if specified
                scheduler_config = model_config.get("scheduler", {})
                if scheduler_config:
                    sched_cls = scheduler_config["cls"]
                    sched_args = scheduler_config.get("from_config_args", {})
                    MODEL.scheduler = sched_cls.from_config(
                        MODEL.scheduler.config, **sched_args
                    )

                enable_model_optimizations(
                    model=MODEL,
                    device=self.device,
                    enable_cpu_offload=model_config.get(
                        "enable_model_cpu_offload", False
                    ),
                    enable_sequential_cpu_offload=model_config.get(
                        "enable_sequential_cpu_offload", False
                    ),
                    enable_vae_slicing=model_config.get("vae_enable_slicing", False),
                    enable_vae_tiling=model_config.get("vae_enable_tiling", False),
                )
                MODEL.watermarker = None

            self.model = MODEL
            bt.logging.info(f"Loaded {model_name}")
            return True

        except Exception as e:
            bt.logging.error(f"Error loading model: {model_name}")
            bt.logging.error(traceback.format_exc())
            return False

    def _generate_media_with_model(self, model_name, prompt, image):
        model_config = self.model_registry.get_model_dict(model_name)
        task = self.model_registry.get_task(model_name)

        if task == "i2i" and image is None:
            raise ValueError(
                "An image must be provided for image-to-image model {model_name}"
            )

        if not self._load_model(model_name):
            raise RuntimeError(f"Failed to load {model_name}")
            return {}

        bt.logging.debug("Preparing generation arguments")
        gen_args = model_config.get("generate_args", {}).copy()
        mask_center = None

        # prep inptask-specific generation args
        if task == "i2i":
            image = Image.fromarray(image)
            target_size = (1024, 1024)
            if image.size[0] > target_size[0] or image.size[1] > target_size[1]:
                image = image.resize(target_size, Image.Resampling.LANCZOS)

            gen_args["mask_image"], mask_center = create_random_mask(image.size)
            gen_args["image"] = image
<<<<<<< HEAD
        elif task == "i2v":
            if image is None:
                raise ValueError("image cannot be None for image-to-video generation")
            # Get target size from gen_args if specified, otherwise use default
            target_size = (gen_args.get("height", 768), gen_args.get("width", 768))
            if image.size[0] > target_size[0] or image.size[1] > target_size[1]:
                image = image.resize(target_size, Image.Resampling.LANCZOS)
            gen_args["image"] = image
=======
        elif task == 'i2v':
            if image is None:
                raise ValueError("image cannot be None for image-to-video generation")
            # Get target size from gen_args if specified, otherwise use default
            target_size = (
                gen_args.get('height', 768),
                gen_args.get('width', 768)
            )
            if image.size[0] > target_size[0] or image.size[1] > target_size[1]:
                image = image.resize(target_size, Image.Resampling.LANCZOS)
            gen_args['image'] = image
>>>>>>> 304a9d18

        # Prepare generation arguments
        for k, v in gen_args.items():
            if isinstance(v, dict):
                if "min" in v and "max" in v:
                    # For i2v, use minimum values to save memory
<<<<<<< HEAD
                    if task == "i2v":
                        gen_args[k] = v["min"]
                    else:
                        gen_args[k] = np.random.randint(v["min"], v["max"])
=======
                    if task == 'i2v':
                        gen_args[k] = v['min']
                    else:
                        gen_args[k] = np.random.randint(v['min'], v['max'])
>>>>>>> 304a9d18
                if "options" in v:
                    gen_args[k] = random.choice(v["options"])

            # Ensure num_frames is always an integer
<<<<<<< HEAD
            if k == "num_frames" and isinstance(v, dict):
                if "min" in v:
                    gen_args[k] = int(v["min"])
                elif "max" in v:
                    gen_args[k] = int(v["max"])
=======
            if k == 'num_frames' and isinstance(v, dict):
                if "min" in v:
                    gen_args[k] = int(v['min'])
                elif "max" in v:
                    gen_args[k] = int(v['max'])
>>>>>>> 304a9d18
                else:
                    gen_args[k] = 24  # Default value

        if "resolution" in gen_args:
            gen_args["height"] = gen_args["resolution"][0]
            gen_args["width"] = gen_args["resolution"][1]
            del gen_args["resolution"]

        truncated_prompt = truncate_prompt_if_too_long(prompt, self.model)
        bt.logging.debug(f"Generating media from prompt: {truncated_prompt}")

        generate_fn = create_pipeline_generator(model_config, self.model)

        torch.cuda.empty_cache()
        gc.collect()

        start_time = time.time()

        bt.logging.debug("Generating media")

        if model_config.get("use_autocast", True):
            pretrained_args = model_config.get("from_pretrained_args", {})
            torch_dtype = pretrained_args.get("torch_dtype", torch.bfloat16)

            with torch.autocast(self.device, torch_dtype, cache_enabled=False):
                gen_output = generate_fn(truncated_prompt, **gen_args)
        else:
            gen_output = generate_fn(truncated_prompt, **gen_args)

        gen_time = time.time() - start_time

        hours = int(gen_time // 3600)
        minutes = int((gen_time % 3600) // 60)
        seconds = int(gen_time % 60)
        bt.logging.info(
            f"Finished generation in {hours:02d}:{minutes:02d}:{seconds:02d}"
        )

        modality = self.model_registry.get_modality(model_name)
        media_type = self.model_registry.get_output_media_type(model_name)
        output = {
            modality: gen_output,  # image or video
            "modality": modality,
            "media_type": media_type,
            "prompt": truncated_prompt,
            "model_name": model_name,
            "time": time.time(),
            "gen_duration": gen_time,
            "mask_center": mask_center,
        }
        for k in ["num_inference_steps", "guidance_scale", "resolution"]:
            output[k] = gen_args.get(k, "")

        source_image = gen_args.get("image", None)
        if source_image is not None:
            output["source_image"] = source_image

        mask_image = gen_args.get("mask_image", None)
        if mask_image is not None:
            output["mask_image"] = mask_image

        del self.model
        gc.collect()
        torch.cuda.empty_cache()
        return output

    def _validate_model_names(self, model_names, tasks) -> str:
        if model_names is None:
            if tasks is None:
                model_names = self.model_registry.get_interleaved_model_names()
            else:
                tasks = [tasks] if not isinstance(tasks, (list, tuple)) else tasks
                model_names = self.model_registry.get_model_names_by_task(tasks)

        elif isinstance(model_names, str):
            model_names = [model_names]

        invalid_models = [
            name for name in model_names if name not in self.model_registry.model_names
        ]
        if invalid_models:
            raise ValueError(
                f"Invalid model names {invalid_models}. "
                f"Options are {self.model_registry.model_names}"
            )
        return model_names

    def _save_media_and_metadata(self, media_sample):
        modality = media_sample["modality"]
        media_type = media_sample["media_type"]
        model_name = media_sample["model_name"]

        ouptput_dir = (
            CacheConfig(
                base_dir=self.output_dir, modality=modality, media_type=media_type
            ).get_path()
            / model_name.split("/")[1]
        )

        ouptput_dir.mkdir(parents=True, exist_ok=True)
        base_path = ouptput_dir / str(media_sample["time"])
        bt.logging.debug(f"[{modality}:{media_type}] Writing to cache")

        metadata = {
            k: v
            for k, v in media_sample.items()
            if k not in (modality, "source_image", "mask_image")
        }
        base_path.with_suffix(".json").write_text(json.dumps(metadata))

        if modality == "image":
            save_path = str(base_path.with_suffix(".png"))
            media_sample[modality].images[0].save(save_path)
        elif modality == "video":
            save_path = str(base_path.with_suffix(".mp4"))
            export_to_video(media_sample[modality].frames[0], save_path, fps=30)

        bt.logging.info(f"Wrote to {save_path}")
        return save_path

    def clear_gpu(self):
        if hasattr(self, "model") and self.model is not None:
            bt.logging.trace("Deleting model")
            if isinstance(self.model, dict):
                for stage_name, stage_model in self.model.items():
                    del stage_model
            else:
                del self.model

        if hasattr(self, "prompt_generator"):
            bt.logging.trace("Deleting prompt generator")
            self.prompt_generator.clear_gpu()

        gc.collect()
        if torch.cuda.is_available():
            bt.logging.trace("Clearing CUDA cache")
            torch.cuda.empty_cache()

    def shutdown(self):
        self.clear_gpu()<|MERGE_RESOLUTION|>--- conflicted
+++ resolved
@@ -14,11 +14,7 @@
 from PIL import Image
 
 from bitmind.types import CacheConfig, ModelTask
-<<<<<<< HEAD
 from bitmind.generation.util.image import create_random_mask, is_black_output
-=======
-from bitmind.generation.util.image import create_random_mask
->>>>>>> 304a9d18
 from bitmind.generation.util.prompt import truncate_prompt_if_too_long
 from bitmind.generation.prompt_generator import PromptGenerator
 from bitmind.generation.util.model import (
@@ -78,7 +74,7 @@
 
     def generate(
         self,
-        images: Union[List[Image.Image], Image.Image],
+        image_samples: List[dict],
         tasks: Optional[Union[str, List[str]]] = None,
         model_names: Optional[Union[str, List[str]]] = None,
     ) -> Dict[str, Any]:
@@ -86,7 +82,7 @@
         Generate synthetic data based on input parameters.
 
         Args:
-            image: Input image for annotation-based generation.
+            image_samples: Image samples returned by ImageSampler
             task: Optional task type.
             model_name: Optional model name.
 
@@ -97,8 +93,8 @@
             ValueError: If image is None and cannot be sampled.
         """
         bt.logging.info(f"---------- Starting Generation ----------")
-        prompts = self.generate_prompts(images, downstream_tasks=tasks, clear_gpu=True)
-        paths, stats = self.generate_media(prompts, model_names, images, tasks)
+        prompts = self.generate_prompts(image_samples, downstream_tasks=tasks, clear_gpu=True)
+        paths, stats = self.generate_media(prompts, model_names, image_samples, tasks)
 
         def log_stats(stats):
             model_names = list(stats.keys())
@@ -106,7 +102,7 @@
 
             if total_successes == 0:
                 log_fn = bt.logging.error
-            elif total_successes == len(images) * len(model_names):
+            elif total_successes == len(image_samples) * len(model_names):
                 log_fn = bt.logging.success
             else:
                 log_fn = bt.logging.warning
@@ -119,16 +115,13 @@
 
     def generate_prompts(
         self,
-        images: Union[List[Image.Image], Image.Image],
+        image_samples: List[dict],
         downstream_tasks: Optional[List[str]] = None,
         clear_gpu: bool = True,
     ) -> str:
         """
         Generate a prompts based on input images and downstream tasks.
         """
-        if isinstance(images, Image.Image):
-            images = [images]
-
         if downstream_tasks is None:
             downstream_tasks = [
                 ModelTask.TEXT_TO_IMAGE.value,
@@ -137,7 +130,7 @@
                 ModelTask.IMAGE_TO_VIDEO.value,
             ]
 
-        k = len(images)
+        k = len(image_samples)
         bt.logging.info(f"Generating {k} prompt{'s' if k > 1 else ''}")
 
         self.prompt_generator.load_models()
@@ -145,23 +138,19 @@
         # organize prompts in a dict to avoid failed prompt generations causing misaligned images/prompts
         prompts = {task: {} for task in downstream_tasks}
         for i in range(k):
+            image_path = image_samples[i].get('path')
+            image = image_samples[i].get('image')
             for task in downstream_tasks:
                 try:
                     prompts[task][i] = self.prompt_generator.generate(
-                        images[i], downstream_task=task
-                    )
-<<<<<<< HEAD
-                    bt.logging.info(f"Generated prompt {i+1}/{k}: {prompts[i]}")
+                        image, downstream_task=task
+                    )
+
+                    bt.logging.info(f"Generated prompt {i+1}/{k}: {prompts[task][i]} from {image_path}")
                 except Exception as e:
                     prompts[task][i] = None
-                    bt.logging.error(f"Error generating prompt for image {i+1}: {e}")
-=======
-                    bt.logging.info(f"Generated prompt {i+1}/{k}: {prompts[task][i]}")
-                except Exception as e:
-                    prompts[task][i] = None
-                    bt.logging.error(f"Error generating prompt for image {i+1}: {e}")
+                    bt.logging.error(f"Error generating prompt for image {i+1}: {e} from {image_path}")
                     bt.logging.error(traceback.format_exc())
->>>>>>> 304a9d18
                     continue
 
         if clear_gpu:
@@ -173,7 +162,7 @@
         self,
         prompts: Union[dict, str],
         model_names: Optional[Union[str, List[str]]] = None,
-        images: Union[List[Image.Image], Image.Image, Dict[int, Image.Image]] = None,
+        image_samples: List[dict] = None,
         tasks: Optional[Union[str, List[str]]] = None,
     ) -> Dict[str, Any]:
         """
@@ -223,29 +212,26 @@
                 bt.logging.info(f"  Prompt: {task_prompts[prompt_idx]}")
 
                 try:
-                    image = None if images is None else images[prompt_idx]
-<<<<<<< HEAD
+                    image = None
+                    if image_samples is not None and isinstance(image_samples, dict):
+                        image = image_samples[prompt_idx].get('image')
+
                     # 3 retries for black (NSFW filtered) output
                     for _ in range(3):
                         gen_output = self._generate_media_with_model(
-                            model_name, prompts[prompt_idx], image
+                            model_name, task_prompts[prompt_idx], image
                         )
                         if is_black_output(modality, gen_output):
                             # sanitize and retry
                             self.clear_gpu()
                             self.prompt_generator.load_llm()
-                            prompts[prompt_idx] = self.prompt_generator.sanitize(
-                                prompts[prompt_idx]
+                            task_prompts[prompt_idx] = self.prompt_generator.sanitize(
+                                task_prompts[prompt_idx]
                             )
                             self.prompt_generator.clear_gpu()
                         else:
                             break
 
-=======
-                    gen_output = self._generate_media_with_model(
-                        model_name, task_prompts[prompt_idx], image
-                    )
->>>>>>> 304a9d18
                     bt.logging.info(
                         {
                             k: v
@@ -394,7 +380,7 @@
 
             gen_args["mask_image"], mask_center = create_random_mask(image.size)
             gen_args["image"] = image
-<<<<<<< HEAD
+
         elif task == "i2v":
             if image is None:
                 raise ValueError("image cannot be None for image-to-video generation")
@@ -403,55 +389,19 @@
             if image.size[0] > target_size[0] or image.size[1] > target_size[1]:
                 image = image.resize(target_size, Image.Resampling.LANCZOS)
             gen_args["image"] = image
-=======
-        elif task == 'i2v':
-            if image is None:
-                raise ValueError("image cannot be None for image-to-video generation")
-            # Get target size from gen_args if specified, otherwise use default
-            target_size = (
-                gen_args.get('height', 768),
-                gen_args.get('width', 768)
-            )
-            if image.size[0] > target_size[0] or image.size[1] > target_size[1]:
-                image = image.resize(target_size, Image.Resampling.LANCZOS)
-            gen_args['image'] = image
->>>>>>> 304a9d18
 
         # Prepare generation arguments
         for k, v in gen_args.items():
             if isinstance(v, dict):
                 if "min" in v and "max" in v:
                     # For i2v, use minimum values to save memory
-<<<<<<< HEAD
                     if task == "i2v":
                         gen_args[k] = v["min"]
                     else:
                         gen_args[k] = np.random.randint(v["min"], v["max"])
-=======
-                    if task == 'i2v':
-                        gen_args[k] = v['min']
-                    else:
-                        gen_args[k] = np.random.randint(v['min'], v['max'])
->>>>>>> 304a9d18
+
                 if "options" in v:
                     gen_args[k] = random.choice(v["options"])
-
-            # Ensure num_frames is always an integer
-<<<<<<< HEAD
-            if k == "num_frames" and isinstance(v, dict):
-                if "min" in v:
-                    gen_args[k] = int(v["min"])
-                elif "max" in v:
-                    gen_args[k] = int(v["max"])
-=======
-            if k == 'num_frames' and isinstance(v, dict):
-                if "min" in v:
-                    gen_args[k] = int(v['min'])
-                elif "max" in v:
-                    gen_args[k] = int(v['max'])
->>>>>>> 304a9d18
-                else:
-                    gen_args[k] = 24  # Default value
 
         if "resolution" in gen_args:
             gen_args["height"] = gen_args["resolution"][0]
