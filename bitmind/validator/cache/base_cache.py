--- conflicted
+++ resolved
@@ -97,25 +97,6 @@
             self._run_extracted_updater()
         )
 
-<<<<<<< HEAD
-    def _get_cached_files(self, max_depth: int = 3) -> List[Path]:
-        """Get list of all extracted files in cache directory up to a maximum depth."""
-        files = []
-        for depth in range(max_depth + 1):
-            pattern = '*/' * depth + '*'
-            files.extend([
-                f for f in self.cache_dir.glob(pattern)
-                if f.is_file() and f.suffix.lower() in self.file_extensions
-            ])
-        return files
-
-    def _get_compressed_files(self) -> List[Path]:
-        """Get list of all compressed files in compressed directory. Handles up two two levels
-        of directory nesting """
-        return list(self.compressed_dir.glob(f'*{self.compressed_file_extension}')) + \
-                list(self.compressed_dir.glob(f'*/*{self.compressed_file_extension}')) + \
-                list(self.compressed_dir.glob(f'*/*/*{self.compressed_file_extension}'))
-=======
     def _get_files(self, cache="extracted", max_depth: int = 3, group_by_source: bool = False) -> Union[List[Path], Dict[str, List[Path]]]:
         """Get list of files from the specified cache up to a maximum depth.
 
@@ -169,7 +150,6 @@
 
     def _get_compressed_files(self, max_depth: int = 3, group_by_source: bool = False) -> Union[List[Path], Dict[str, List[Path]]]:
         return self._get_files(cache="compressed", max_depth=max_depth, group_by_source=group_by_source)
->>>>>>> 17d4840c
 
     def _extracted_cache_empty(self) -> bool:
         return len(self._get_cached_files()) == 0
@@ -178,34 +158,6 @@
         return len(self._get_compressed_files()) == 0
 
     def prune_cache(self, cache="compressed") -> None:
-<<<<<<< HEAD
-        """Check extracted cache size and remove oldest files if over limit."""
-        if cache == 'compressed':
-            cache_dir = self.compressed_dir
-            files = self._get_compressed_files()
-            max_size = self.max_compressed_size_bytes
-        elif cache == 'extracted':
-            cache_dir = self.cache_dir
-            files = self._get_cached_files()
-            max_size = self.max_extracted_size_bytes
-
-
-        total_size = sum(f.stat().st_size for f in files if f.exists())
-        total_size_gb = total_size / (1024*1024*1024)
-        bt.logging.info(f"[{cache_dir}] Cache size: {len(files)} files | {total_size_gb:.6f} GB")
-        if total_size <= max_size:
-            return
-
-        n_removed = 0
-        bytes_removed = 0
-        remaining_size = total_size
-        sorted_files = sorted(files, key=lambda f: f.stat().st_mtime if f.exists() else float('inf'))
-
-        bt.logging.info(f"[{cache_dir}] Pruning...")        
-        for file in sorted_files:
-            if remaining_size <= max_size:
-                break
-=======
         """Check extracted cache size and remove oldest files if over limit.
         Balances deletion across subdirectories to avoid emptying smaller directories."""
         if cache == 'compressed':
@@ -250,7 +202,6 @@
                 break
 
             file = files_dict[largest_subdir].pop(0)
->>>>>>> 17d4840c
             try:
                 if file.exists():
                     file_size = file.stat().st_size
@@ -264,11 +215,7 @@
                     remaining_size -= file_size
             except Exception as e:
                 continue
-<<<<<<< HEAD
-            
-=======
         
->>>>>>> 17d4840c
         final_size = total_size - bytes_removed
         cache_gb = f"{final_size / (1024*1024*1024):.6f}".rstrip('0')
         removed_gb = f"{bytes_removed / (1024*1024*1024):.6f}".rstrip('0')
