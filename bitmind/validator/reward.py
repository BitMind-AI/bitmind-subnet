--- conflicted
+++ resolved
@@ -89,10 +89,6 @@
                 metrics = tracker.get_metrics(uid, window=100)
                 reward = (0.75 * metrics['binary_mcc'] + 0.25 * metrics['multi_class_mcc'])
                 reward *= compute_penalty_multiplier(pred_probs)
-<<<<<<< HEAD
-                reward = transform_reward(reward)
-=======
->>>>>>> 13ea00cc
 
                 miner_modality_rewards[modality] = reward
                 miner_modality_metrics[modality] = metrics
