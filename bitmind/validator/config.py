--- conflicted
+++ resolved
@@ -12,11 +12,7 @@
     HunyuanVideoPipeline,
     AnimateDiffPipeline,
     EulerDiscreteScheduler,
-<<<<<<< HEAD
-    AutoPipelineForInpainting,
-=======
     AutoPipelineForInpainting
->>>>>>> d0ac7f85
 )
 
 from .model_utils import load_annimatediff_motion_adapter, load_hunyuanvideo_transformer
