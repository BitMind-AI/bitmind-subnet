--- conflicted
+++ resolved
@@ -36,8 +36,7 @@
 from bitmind.utils.data import sample_dataset_index_name
 from bitmind.protocol import prepare_synapse
 from bitmind.validator.reward import get_rewards
-<<<<<<< HEAD
-from bitmind.utils.image_transforms import random_aug_transforms, base_transforms
+from bitmind.utils.image_transforms import apply_augmentation_by_level
 
 
 def video_to_pil(video_path: str | Path) -> list[Image.Image]:
@@ -62,19 +61,6 @@
 ) -> list[Path]:
     """
     Sample n random files from a directory, optionally filtering by extension.
-=======
-from bitmind.image_transforms import apply_augmentation_by_level
-
-
-def sample_random_real_image(datasets, total_images, retries=10):
-    random_idx = np.random.randint(0, total_images)
-    source, idx = sample_real_image(datasets, random_idx)
-    if source[idx]['image'] is None:
-        if retries:
-            return sample_random_real_image(datasets, total_images, retries-1)
-        return None, None
-    return source, idx
->>>>>>> b1c23b42
 
     Args:
         directory: Path to directory
@@ -111,7 +97,6 @@
         self (:obj:`bittensor.neuron.Neuron`): The neuron object which contains all the necessary state for the validator.
 
     """
-<<<<<<< HEAD
     while True:
         challenge_data = {}
         modality = 'video' if np.random.rand() > 0.0 else 'image'
@@ -143,33 +128,9 @@
                 image = Image.open(file)
                 if file is None:
                     bt.logging.warning("No synthetic images available")
-=======
-    wandb_data = {}
-
-    miner_uids = get_random_uids(self, k=self.config.neuron.sample_size)
-    bt.logging.info("Generating challenge")
-    if np.random.rand() > self._fake_prob:
-        label = 0
-        source_dataset, local_index = sample_random_real_image(self.real_image_datasets, self.total_real_images)
-        wandb_data['source_dataset'] = source_dataset.huggingface_dataset_name
-        wandb_data['source_image_index'] = local_index
-        sample = source_dataset[local_index]
-
-    else:
-        label = 1
-        if self.config.neuron.prompt_type == 'annotation':
-            retries = 10
-            while retries > 0:
-                retries -= 1
-                source_dataset, local_index = sample_random_real_image(self.real_image_datasets, self.total_real_images)
-                source_sample = source_dataset[local_index]
-                source_image = source_sample['image']
-                if source_image is None:
->>>>>>> b1c23b42
                     continue
                 challenge_data['image'] = wandb.Image(image)
 
-<<<<<<< HEAD
             elif modality == 'video':
                 file = sample_random_files(
                     SYNTH_VIDEO_CACHE_DIR, extensions=['.mp4'])
@@ -186,30 +147,10 @@
         break
 
     input_data = sample[modality]  # extract video or image
-    if np.random.rand() > 0.25:
-        input_data = random_aug_transforms(input_data)
-        data_aug_params = random_aug_transforms.params
-    else:
-        input_data = base_transforms(input_data)
-        data_aug_params = {}
-=======
-                # generate captions for the real images, then synthetic images from these captions
-                sample = self.synthetic_image_generator.generate(
-                    k=1, real_images=[source_sample])[0]  # {'prompt': str, 'image': PIL Image ,'id': int}
-
-                wandb_data['model'] = self.synthetic_image_generator.diffuser_name
-                wandb_data['source_dataset'] = source_dataset.huggingface_dataset_name
-                wandb_data['source_image_index'] = local_index
-                wandb_data['image'] = wandb.Image(sample['image'])
-                wandb_data['prompt'] = sample['prompt']
-                if not np.any(np.isnan(sample['image'])):
-                    break
-        else:
-            raise NotImplementedError(f'unsupported neuron.prompt_type: {self.config.neuron.prompt_type}')
-
-    image = sample['image']
-    image, level, data_aug_params = apply_augmentation_by_level(image)
->>>>>>> b1c23b42
+    try:
+        image, level, data_aug_params = apply_augmentation_by_level(input_data)
+    except Exception as e:
+        bt.logging.error(f"Unable to applay augmentations: {e}")
 
     bt.logging.info(f"Querying {len(miner_uids)} miners...")
     axons = [self.metagraph.axons[uid] for uid in miner_uids]
@@ -241,22 +182,13 @@
     self.update_scores(rewards, miner_uids)
 
     # update logging data
-<<<<<<< HEAD
     challenge_data['data_aug_params'] = data_aug_params
+    challenge_data['data_aug_level'] = level
     challenge_data['label'] = label
     challenge_data['miner_uids'] = list(miner_uids)
     challenge_data['miner_hotkeys'] = list([axon.hotkey for axon in axons])
     challenge_data['predictions'] = responses
     challenge_data['correct'] = [
-=======
-    wandb_data['data_aug_params'] = data_aug_params
-    wandb_data['label'] = label
-    wandb_data['miner_uids'] = list(miner_uids)
-    wandb_data['miner_hotkeys'] = list([axon.hotkey for axon in axons])
-    wandb_data['predictions'] = responses
-    wandb_data['data_aug_level'] = level
-    wandb_data['correct'] = [
->>>>>>> b1c23b42
         np.round(y_hat) == y
         for y_hat, y in zip(responses, [label] * len(responses))
     ]
