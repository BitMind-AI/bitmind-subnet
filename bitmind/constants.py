import os
import torch


WANDB_PROJECT = 'bitmind-subnet'
WANDB_ENTITY = 'bitmindai'

DATASET_META = {
    "real": [
        {"path": "bitmind/bm-real"},
        {"path": "bitmind/open-images-v7"},
<<<<<<< HEAD
        {"path": "bitmind/celeb-a-hq"},
        {"path": "bitmind/ffhq-256"},
        {"path": "bitmind/MS-COCO-unique-256"}
=======
        {"path": "bitmind/ffhq-256"},
>>>>>>> 27d0bb92
    ],
    "fake": [
        {"path": "bitmind/bm-realvisxl"},
        {"path": "bitmind/bm-mobius"},
        {"path": "bitmind/bm-sdxl"}
    ]
}

FACE_TRAINING_DATASET_META = {
    "real": [
        {"path": "bitmind/ffhq-256_training_faces", "name": "base_transforms"},
        {"path": "bitmind/celeb-a-hq_training_faces", "name": "base_transforms"}
    ],
    "fake": [
        {"path": "bitmind/ffhq-256___stable-diffusion-xl-base-1.0_training_faces", "name": "base_transforms"},
        {"path": "bitmind/celeb-a-hq___stable-diffusion-xl-base-1.0___256_training_faces", "name": "base_transforms"},
        {"path": "bitmind/celeb-a-hq___FLUX.1-dev", "name": "base_transforms"},
        {"path": "bitmind/ffhq-256___FLUX.1-dev", "name": "base_transforms"}
    ]
}

VALIDATOR_DATASET_META = {
    "real": [
        {"path": "bitmind/bm-real"},
        {"path": "bitmind/open-images-v7"},
        {"path": "bitmind/celeb-a-hq"},
        {"path": "bitmind/ffhq-256"},
        {"path": "bitmind/MS-COCO-unique-256"},
        {"path": "bitmind/AFHQ"},
        {"path": "bitmind/lfw"},
        {"path": "bitmind/caltech-256"},
        {"path": "bitmind/caltech-101"},
        {"path": "bitmind/dtd"}
    ]
}

VALIDATOR_MODEL_META = {
    "prompt_generators": [
        {
            "model": "Gustavosta/MagicPrompt-Stable-Diffusion",
            "tokenizer": "gpt2",
            "device": -1
        }
    ],
    "diffusers": [
        {
            "path": "stabilityai/stable-diffusion-xl-base-1.0",
            "use_safetensors": True,
            "torch_dtype": torch.float16,
            "variant": "fp16",
            "pipeline": "StableDiffusionXLPipeline"
        },
        {
            "path": "SG161222/RealVisXL_V4.0",
            "use_safetensors": True,
            "torch_dtype": torch.float16,
            "variant": "fp16",
            "pipeline": "StableDiffusionXLPipeline"
        },
        {
            "path": "Corcelio/mobius",
            "use_safetensors": True,
            "torch_dtype": torch.float16,
            "pipeline": "StableDiffusionXLPipeline"
        },
        {
            "path": 'black-forest-labs/FLUX.1-dev',
            "use_safetensors": True,
            "torch_dtype": torch.bfloat16,
            "generate_args": {
                "guidance_scale": 2,
                "num_inference_steps": {"min": 50, "max": 125},
                "generator": torch.Generator("cuda" if torch.cuda.is_available() else "cpu"),
                "height": [512, 768],
                "width": [512, 768]
            },
            "enable_cpu_offload": False,
            "pipeline": "FluxPipeline"
        }
    ]
}

HUGGINGFACE_CACHE_DIR = os.path.expanduser('~/.cache/huggingface')

TARGET_IMAGE_SIZE = (256, 256)

PROMPT_TYPES = ('random', 'annotation', 'none')

PROMPT_GENERATOR_ARGS = {
    m['model']: m for m in VALIDATOR_MODEL_META['prompt_generators']
}

PROMPT_GENERATOR_NAMES = list(PROMPT_GENERATOR_ARGS.keys())

# args for .from_pretrained
DIFFUSER_ARGS = {
    m['path']: {
        k: v for k, v in m.items()
        if k not in ('path', 'pipeline', 'generate_args', 'enable_cpu_offload')
    } for m in VALIDATOR_MODEL_META['diffusers']
}

GENERATE_ARGS = {
    m['path']: m['generate_args']
    for m in VALIDATOR_MODEL_META['diffusers']
    if 'generate_args' in m
}

DIFFUSER_CPU_OFFLOAD_ENABLED = {
    m['path']: m.get('enable_cpu_offload', False)
    for m in VALIDATOR_MODEL_META['diffusers']
}

DIFFUSER_PIPELINE = {
    m['path']: m['pipeline'] for m in VALIDATOR_MODEL_META['diffusers'] if 'pipeline' in m
}

DIFFUSER_NAMES = list(DIFFUSER_ARGS.keys())

<<<<<<< HEAD
IMAGE_ANNOTATION_MODEL = "Salesforce/blip2-opt-6.7b-coco"

TEXT_MODERATION_MODEL = "unsloth/Meta-Llama-3.1-8B-Instruct-bnb-4bit"
=======
IMAGE_ANNOTATION_MODEL = "Salesforce/blip2-opt-2.7b-coco"

# Assuming the config file is in the root directory of your project
CONFIG_PATH = os.path.join(os.path.dirname(os.path.dirname(os.path.dirname(__file__))), 'config.yml')
>>>>>>> 27d0bb92
<|MERGE_RESOLUTION|>--- conflicted
+++ resolved
@@ -9,13 +9,9 @@
     "real": [
         {"path": "bitmind/bm-real"},
         {"path": "bitmind/open-images-v7"},
-<<<<<<< HEAD
         {"path": "bitmind/celeb-a-hq"},
         {"path": "bitmind/ffhq-256"},
         {"path": "bitmind/MS-COCO-unique-256"}
-=======
-        {"path": "bitmind/ffhq-256"},
->>>>>>> 27d0bb92
     ],
     "fake": [
         {"path": "bitmind/bm-realvisxl"},
@@ -135,13 +131,9 @@
 
 DIFFUSER_NAMES = list(DIFFUSER_ARGS.keys())
 
-<<<<<<< HEAD
+
 IMAGE_ANNOTATION_MODEL = "Salesforce/blip2-opt-6.7b-coco"
-
 TEXT_MODERATION_MODEL = "unsloth/Meta-Llama-3.1-8B-Instruct-bnb-4bit"
-=======
-IMAGE_ANNOTATION_MODEL = "Salesforce/blip2-opt-2.7b-coco"
 
 # Assuming the config file is in the root directory of your project
-CONFIG_PATH = os.path.join(os.path.dirname(os.path.dirname(os.path.dirname(__file__))), 'config.yml')
->>>>>>> 27d0bb92
+CONFIG_PATH = os.path.join(os.path.dirname(os.path.dirname(os.path.dirname(__file__))), 'config.yml')