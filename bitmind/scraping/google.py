--- conflicted
+++ resolved
@@ -50,19 +50,11 @@
             current_year = time.localtime().tm_year
             if max_year < current_year:
                 tbs["cdr"] = "1"  # enable custom date range
-<<<<<<< HEAD
-                tbs["cd_max"] = f"12/31/{max_year}" 
-
-        if min_width is not None and min_height is not None:
-            if min_width >= 400 and min_height >= 300:
-                tbs["isz"] = "l" 
-=======
                 tbs["cd_max"] = f"12/31/{max_year}"
 
         if min_width is not None and min_height is not None:
             if min_width >= 400 and min_height >= 300:
                 tbs["isz"] = "l"
->>>>>>> 2a24e539
             elif min_width >= 128:
                 tbs["isz"] = "m"
 
