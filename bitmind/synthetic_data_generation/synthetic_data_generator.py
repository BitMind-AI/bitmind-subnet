--- conflicted
+++ resolved
@@ -180,17 +180,12 @@
                 # Generate image/video from current model and prompt
                 output = self._run_generation(prompt, task=task, model_name=model_name, image=images[i])
 
-<<<<<<< HEAD
-                bt.logging.info(f'Writing to cache {self.output_dir}')
-                base_path = self.output_dir / modality / media_type / str(output['time'])
-=======
                 model_output_dir = self.output_dir / modality / media_type / model_name.split('/')[1]
                 model_output_dir.mkdir(parents=True, exist_ok=True)
                 base_path = model_output_dir / str(output['time'])
 
                 bt.logging.info(f'Writing to cache {model_output_dir}')
 
->>>>>>> 17d4840c
                 metadata = {k: v for k, v in output.items() if k != 'gen_output' and 'image' not in k}
                 base_path.with_suffix('.json').write_text(json.dumps(metadata))
 
