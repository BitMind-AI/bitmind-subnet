--- conflicted
+++ resolved
@@ -197,11 +197,7 @@
                 normed_weights = self.scores / norm
 
                 # discriminator rewards distributed only upon performance improvements on benchmark exam
-<<<<<<< HEAD
-                burn_pct = 0.9
-=======
                 burn_pct = .9
->>>>>>> 920101db
                 burn_uid = self.subtensor.get_uid_for_hotkey_on_subnet(
                     hotkey_ss58="5HjBSeeoz52CLfvDWDkzupqrYLHz1oToDPHjdmJjc4TF68LQ",
                     netuid=self.config.netuid, 
