import asyncio
import sys
import json
import traceback
from time import sleep

import numpy as np
from dotenv import load_dotenv
import bittensor as bt
from threading import Thread

from gas import __spec_version__ as spec_version
from gas.protocol.validator_requests import get_benchmark_results
from gas.utils.autoupdater import autoupdate
from gas.cache import ContentManager
from gas.utils.metagraph import create_set_weights
from gas.types import (
    NeuronType,
    MinerType,
)

from gas.utils import (
    on_block_interval,
    print_info,
)
from gas.utils.state_manager import load_validator_state, save_validator_state
from gas.utils.wandb_utils import init_wandb, clean_wandb_cache
from neurons.base import BaseNeuron
from gas.evaluation import (
    GenerativeChallengeManager,
    MinerTypeTracker,
    get_generator_base_rewards,
    get_generator_reward_multipliers,
)

try:
    load_dotenv(".env.validator")
except Exception:
    pass


MAINNET_UID = 34
SS58_ADDRESSES = {
    "burn": "5HjBSeeoz52CLfvDWDkzupqrYLHz1oToDPHjdmJjc4TF68LQ",
    "video_escrow": "5G6BJ1Z6LeDptRn5GTw74QSDmG1FP3eqVque5JhUb5zeEyQa",
    "image_escrow": "5EUJFyH4ZSSiD3C8sM698nsVE26Tq98LoBwkmopmWZqaZqCA",
}


class Validator(BaseNeuron):
    neuron_type = NeuronType.VALIDATOR

    def __init__(self, config=None):
        super().__init__(config=config)

        self.initialization_complete = False

        ## CHECK IF REGG'D
        if (
            not self.metagraph.validator_permit[self.uid]
            and self.config.netuid == MAINNET_UID
        ):
            bt.logging.error("Validator does not have vpermit")
            sys.exit(1)

        self.init()

    def init(self):
        self.heartbeat_thread: Thread = None
        self.step = 0

        self._state_lock = asyncio.Lock()

        self.content_manager = ContentManager(self.config.cache.base_dir)

        ## Typesafety
        self.set_weights_fn = create_set_weights(spec_version, self.config.netuid)
        self.scores = np.zeros(self.metagraph.n, dtype=np.float32)
        bt.logging.info(f"Initialized scores vector for {len(self.scores)} miners")

        if not self.config.wandb_off:
            wandb_dir = self.config.neuron.full_path
            clean_wandb_cache(wandb_dir)
            self.wandb_run = init_wandb(
                self.config,
                "validator",
                self.uid,self.wallet.hotkey,
                wandb_dir
            )

        bt.logging.info(self.config)
        bt.logging.info(f"Last updated at block {self.metagraph.last_update[self.uid]}")

        ## REGISTER BLOCK CALLBACKS
        self.block_callbacks.extend(
            [
                self.log_on_block,
                self.issue_generator_challenge,
                self.set_weights,
            ]
        )

        self.reward_config = {
            "window": self.config.scoring.window,
            "image_score_weight": self.config.scoring.image_weight,
            "video_score_weight": self.config.scoring.video_weight,
            "binary_score_weight": self.config.scoring.binary_weight,
            "multiclass_score_weight": self.config.scoring.multiclass_weight,
        }

        # SETUP HEARTBEAT THREAD
        if self.config.neuron.heartbeat:
            self.heartbeat_thread = Thread(name="heartbeat", target=self.heartbeat)
            self.heartbeat_thread.start()


    async def run(self):

        bt.logging.info(
            f"Running validator {self.uid} on network: {self.config.subtensor.chain_endpoint} with netuid: {self.config.netuid}"
        )

        self.miner_type_tracker = MinerTypeTracker(
            self.config, self.wallet, self.metagraph, self.subtensor
        )

        self.generative_challenge_manager = GenerativeChallengeManager(
            self.config,
            self.wallet,
            self.metagraph,
            self.subtensor,
            self.miner_type_tracker,
            save_state_callback=self.save_state,
        )

        await self.load_state()

        dataset_counts = self.content_manager.get_dataset_media_counts()
        total_dataset_media = sum(dataset_counts.values())
        if total_dataset_media == 0:
            bt.logging.warning("No dataset media found.")
        else:
            bt.logging.info(
                f"Found {total_dataset_media} dataset media entries: {dataset_counts}"
            )

        await self.start_substrate_subscription()

        self.initialization_complete = True
        bt.logging.success(
            "\N{GRINNING FACE WITH SMILING EYES}",
            f"Initialization Complete. Validator starting at block: {self.subtensor.block}",
        )
        await self.set_weights(0)

        while not self.exit_context.isExiting:
            self.step += 1
            if self.config.autoupdate and (self.step == 0 or not self.step % 300):
                bt.logging.debug("Checking autoupdate")
                autoupdate(branch="main", install_deps=True)

            self.check_substrate_connection()

            await asyncio.sleep(1)

        await self.shutdown()

    @on_block_interval("generator_challenge_interval")
    async def issue_generator_challenge(self, block):
        """Issue generative challenges and save state to preserve active tasks"""
        await self.generative_challenge_manager.issue_generative_challenge()
        await self.save_state()

    @on_block_interval("epoch_length")
    async def set_weights(self, block):
        """
        Query orchestrator for results, computes rewards, updates scores, set weights
        """
        bt.logging.info(f"Updating scores at block {block}")
        generator_uids = await self.update_scores()

        async with self._state_lock:
            bt.logging.debug("set_weights() acquired state lock")
            try:
                bt.logging.info(f"Setting weights at block {block}")
                self.subtensor = bt.subtensor(
                    config=self.config, network=self.config.subtensor.chain_endpoint
                )
                uids = list(range(self.metagraph.n))

                if np.isnan(self.scores).any():
                    bt.logging.warning(
                        "Scores contain NaN values. This may be due to a lack of "
                        "responses from miners, or a bug in your reward functions."
                    )

                norm = np.ones_like(self.scores)
                norm[generator_uids] = np.linalg.norm(self.scores[generator_uids], ord=1)

                if np.any(norm == 0) or np.isnan(norm).any():
                    norm = np.ones_like(norm)  # Avoid division by zero or NaN

                normed_weights = self.scores / norm

                # discriminator rewards distributed only upon performance improvements on benchmark exam
<<<<<<< HEAD
                burn_pct = 0.7
=======
                burn_pct = .9
>>>>>>> 47d1d97a
                burn_uid = self.subtensor.get_uid_for_hotkey_on_subnet(
                    hotkey_ss58=SS58_ADDRESSES["burn"],
                    netuid=self.config.netuid, 
                    block=block
                )

                d_pct = .8
                video_escrow_uid = self.subtensor.get_uid_for_hotkey_on_subnet(
                    hotkey_ss58=SS58_ADDRESSES["video_escrow"],
                     netuid=self.config.netuid, 
                     block=block)
                image_escrow_uid = self.subtensor.get_uid_for_hotkey_on_subnet(
                    hotkey_ss58=SS58_ADDRESSES["image_escrow"],
                     netuid=self.config.netuid, 
                     block=block)

                # .8 to discriminators, .2 to generators for now
                g_pct = (1. - d_pct)
                normed_weights = np.array([
                    (1 - burn_pct) * g_pct  * v
                    for v in normed_weights
                ])
                
                normed_weights[burn_uid] = burn_pct
                normed_weights[image_escrow_uid] = (1 - burn_pct) * d_pct / 2
                normed_weights[video_escrow_uid] = (1 - burn_pct) * d_pct / 2
                bt.logging.info(f"Image discriminator escrow UID: {image_escrow_uid}")
                bt.logging.info(f"Video discriminator escrow UID: {video_escrow_uid}")

                self.set_weights_fn(
                    self.wallet, self.metagraph, self.subtensor, (uids, normed_weights)
                )

            except Exception as e:
                bt.logging.error(f"Error in set_weights_on_interval: {e}")
                bt.logging.error(traceback.format_exc())
                return False

        return True

    async def update_scores(self):
        """
        Update self.scores with exponential moving average of rewards.
        """
        # Get verification stats for only unrewarded media to quickly slash for submissions that fail verification
        verification_stats = self.content_manager.get_unrewarded_verification_stats(include_all=True)
        generator_base_rewards, media_ids = get_generator_base_rewards(verification_stats)
        generator_results, discriminator_results = await get_benchmark_results(
            self.wallet.hotkey, self.metagraph, base_url=self.config.benchmark.api_url
        )
        #bt.logging.debug(f"discriminator_results: {json.dumps(discriminator_results, indent=2)}")
        #bt.logging.debug(f"generator_results: {json.dumps(generator_results, indent=2)}")

        reward_multipliers = get_generator_reward_multipliers(generator_results, self.metagraph)
        all_generator_uids = set(generator_base_rewards.keys()) | set(reward_multipliers.keys())
        rewards = {
            uid: generator_base_rewards.get(uid, 1e-4) * reward_multipliers.get(uid, .01)
            for uid in all_generator_uids 
        }

        if len(rewards) == 0:
            bt.logging.trace("No rewards available for score update")
            return

        extend_scores = max(list(rewards.keys())) - len(self.scores) + 1
        if extend_scores > 0:
            self.scores = np.append(self.scores, np.zeros(extend_scores))

        reward_arr = np.array([rewards.get(i, 0) for i in range(len(self.scores))])

        alpha = 0.1
        self.scores = alpha * reward_arr + (1 - alpha) * self.scores

        bt.logging.info(
            f"Updated scores for {len(rewards)} miners with EMA (alpha={alpha})"
        )

        if media_ids:
            success = self.content_manager.mark_media_rewarded(media_ids)
            if success:
                bt.logging.info(f"Marked {len(media_ids)} media entries as rewarded")
            else:
                bt.logging.warning("Failed to mark media as rewarded")

        return list(all_generator_uids)

    async def log_on_block(self, block):
        """
        Log information about validator state at regular intervals.
        """
        try:
            blocks_till = self.config.epoch_length - (block % self.config.epoch_length)
            bt.logging.info(
                f"Forward Block: {self.subtensor.block} | Blocks till Set Weights: {blocks_till}"
            )
            print_info(
                self.metagraph,
                self.wallet.hotkey.ss58_address,
                block,
            )
        
        except Exception as e:
            bt.logging.warning(f"Error in log_on_block: {e}")

    async def save_state(self):
        """
        Atomically save validator state (scores + challenge tasks)
        Maintains the current state and one backup.
        """
        async with self._state_lock:
            bt.logging.debug("save_state() acquired state lock")
            try:
                state_data = {"scores.npy": self.scores}
                state_objects = [
                    (self.generative_challenge_manager, "challenge_tasks.pkl")
                ]

                success = save_validator_state(
                    base_dir=self.config.neuron.full_path,
                    state_data=state_data,
                    state_objects=state_objects,
                    max_backup_age_hours=24,
                )
                if success:
                    bt.logging.success("Saved validator state")
                else:
                    bt.logging.error("Failed to save validator state")
            except Exception as e:
                bt.logging.error(f"Error during state save: {str(e)}")
                bt.logging.error(traceback.format_exc())
            finally:
                bt.logging.debug("save_state() releasing state lock")

    async def load_state(self):
        """
        Load validator state, falling back to backup if needed.
        """
        try:
            state_data_keys = ["scores.npy"]
            state_objects = [
                (self.generative_challenge_manager, "challenge_tasks.pkl")
            ]

            loaded_state = load_validator_state(
                base_dir=self.config.neuron.full_path,
                state_data_keys=state_data_keys,
                state_objects=state_objects,
                max_backup_age_hours=24,
            )

            if loaded_state is not None and "scores.npy" in loaded_state:
                self.scores = loaded_state["scores.npy"]
                bt.logging.info(f"Loaded scores vector for {len(self.scores)} miners")
                return True
            else:
                bt.logging.warning("No valid state found")
                return False

        except Exception as e:
            bt.logging.error(f"Error during state load: {str(e)}")
            bt.logging.error(traceback.format_exc())
            return False

    async def shutdown(self):
        """Shutdown the validator and clean up resources."""
        await self.shutdown_substrate()
        if self.generative_challenge_manager:
           await self.generative_challenge_manager.shutdown()

    def heartbeat(self):
        bt.logging.info("Starting Heartbeat")
        last_step = self.step
        stuck_count = 0
        while True:
            sleep(self.config.neuron.heartbeat_interval_seconds)
            if last_step == self.step:
                stuck_count += 1
            if last_step != self.step:
                stuck_count = 0
            if stuck_count >= self.config.neuron.max_stuck_count:
                bt.logging.error(
                    "Heartbeat detecting main process hang, attempting restart"
                )
                autoupdate(force=True, install_deps=True)
                sys.exit(0)
            last_step = self.step
            bt.logging.info("Heartbeat")


if __name__ == "__main__":
    try:
        validator = Validator()
        asyncio.run(validator.run())
    except KeyboardInterrupt:
        bt.logging.info("Validator interrupted by KeyboardInterrupt, shutting down")
    except Exception as e:
        bt.logging.error(f"Unhandled exception: {e}")
        bt.logging.error(traceback.format_exc())<|MERGE_RESOLUTION|>--- conflicted
+++ resolved
@@ -203,11 +203,7 @@
                 normed_weights = self.scores / norm
 
                 # discriminator rewards distributed only upon performance improvements on benchmark exam
-<<<<<<< HEAD
                 burn_pct = 0.7
-=======
-                burn_pct = .9
->>>>>>> 47d1d97a
                 burn_uid = self.subtensor.get_uid_for_hotkey_on_subnet(
                     hotkey_ss58=SS58_ADDRESSES["burn"],
                     netuid=self.config.netuid, 
