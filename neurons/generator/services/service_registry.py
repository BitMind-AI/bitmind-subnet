--- conflicted
+++ resolved
@@ -14,11 +14,7 @@
     "openai": OpenAIService,
     "openrouter": OpenRouterService,
     "local": LocalService,
-<<<<<<< HEAD
     "replicate": ReplicateService,
-=======
-    "stabilityai": StabilityAIService
->>>>>>> f26b9324
 }
 
 
