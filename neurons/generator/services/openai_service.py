--- conflicted
+++ resolved
@@ -11,18 +11,11 @@
 
 class OpenAIService(BaseGenerationService):
     """
-<<<<<<< HEAD
     OpenAI API service for media generation.
 
     - Images via DALL-E 3 (with C2PA content credentials preserved by
       downloading the image bytes).
     - Video via Sora 2 (sora-2 / sora-2-pro), returning MP4 bytes.
-=======
-    OpenAI API service for image generation using DALL-E.
-    
-    DALL-E 3 embeds C2PA content credentials in generated images,
-    so we download the actual image bytes to preserve this metadata.
->>>>>>> a0176637
     """
 
     def __init__(self, config: Any = None):
@@ -80,24 +73,13 @@
         """Generate an image using DALL-E and download the bytes with C2PA metadata."""
         try:
             bt.logging.info(f"Generating image with DALL-E: {task.prompt[:50]}...")
-<<<<<<< HEAD
-
-=======
-            
->>>>>>> a0176637
             params = task.parameters or {}
             width = params.get("width", 1024)
             height = params.get("height", 1024)
             quality = params.get("quality", "standard")
-<<<<<<< HEAD
-
+    
             size = self._get_valid_image_size(width, height)
 
-=======
-            
-            size = self._get_valid_size(width, height)
-            
->>>>>>> a0176637
             response = self.client.images.generate(
                 model="dall-e-3",
                 prompt=task.prompt,
@@ -107,7 +89,6 @@
             )
 
             image_url = response.data[0].url
-<<<<<<< HEAD
             bt.logging.info("DALL-E generated image, downloading from URL...")
 
             img_response = requests.get(image_url, timeout=60)
@@ -116,16 +97,6 @@
 
             bt.logging.success(f"Downloaded {len(image_data)} bytes with C2PA metadata")
 
-=======
-            bt.logging.info(f"DALL-E generated image, downloading from URL...")
-            
-            img_response = requests.get(image_url, timeout=60)
-            img_response.raise_for_status()
-            image_data = img_response.content
-            
-            bt.logging.success(f"Downloaded {len(image_data)} bytes with C2PA metadata")
-            
->>>>>>> a0176637
             return {
                 "data": image_data,
                 "metadata": {
