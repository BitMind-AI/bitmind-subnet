# The MIT License (MIT)
# Copyright © 2023 Yuma Rao
# developer: dubm
# Copyright © 2023 Bitmind

# Permission is hereby granted, free of charge, to any person obtaining a copy of this software and associated
# documentation files (the “Software”), to deal in the Software without restriction, including without limitation
# the rights to use, copy, modify, merge, publish, distribute, sublicense, and/or sell copies of the Software,
# and to permit persons to whom the Software is furnished to do so, subject to the following conditions:

# The above copyright notice and this permission notice shall be included in all copies or substantial portions of
# the Software.

# THE SOFTWARE IS PROVIDED “AS IS”, WITHOUT WARRANTY OF ANY KIND, EXPRESS OR IMPLIED, INCLUDING BUT NOT LIMITED TO
# THE WARRANTIES OF MERCHANTABILITY, FITNESS FOR A PARTICULAR PURPOSE AND NONINFRINGEMENT. IN NO EVENT SHALL
# THE AUTHORS OR COPYRIGHT HOLDERS BE LIABLE FOR ANY CLAIM, DAMAGES OR OTHER LIABILITY, WHETHER IN AN ACTION
# OF CONTRACT, TORT OR OTHERWISE, ARISING FROM, OUT OF OR IN CONNECTION WITH THE SOFTWARE OR THE USE OR OTHER
# DEALINGS IN THE SOFTWARE.

import bittensor as bt
import wandb
import time

from neurons.validator_proxy import ValidatorProxy
from bitmind.validator import forward
from bitmind.base.validator import BaseValidatorNeuron
from bitmind.random_image_generator import RandomImageGenerator
from bitmind.synthetic_image_generation.image_annotation_generator import ImageAnnotationGenerator
from bitmind.image_dataset import ImageDataset
<<<<<<< HEAD
from bitmind.constants import DATASET_META, WANDB_PROJECT, WANDB_ENTITY
import bitmind
=======
from bitmind.constants import DATASET_META
from bitmind.constants import IMAGE_ANNOTATION_MODEL
>>>>>>> 98edff54


class Validator(BaseValidatorNeuron):
    """
    The BitMind Validator's `forward` function sends single-image challenges to miners every 30 seconds, where each
    image has a 50/50 chance of being real or fake. In service of this task, the Validator class has two key members -
    self.real_iamge_datasets and self.random_image_generator. The former is a list of ImageDataset objects, which
    contain real images. The latter is an ML pipeline that combines an LLM for prompt generation and diffusion
    models that ingest prompts output by the LLM to produce synthetic iamges.

    The BitMind Validator also encapsuluates a ValidatorProxy, which is used to service organic requests from
    our consumer-facing application. If you wish to participate in this system, run your validator with the
     --proxy.port argument set to an exposed port on your machine.
    """
    def __init__(self, config=None):
        super(Validator, self).__init__(config=config)

        bt.logging.info("load_state()")
        self.load_state()

<<<<<<< HEAD
        self.init_wandb()

        print("Loading real datasets")
=======
        bt.logging.info("Loading real datasets")
>>>>>>> 98edff54
        self.real_image_datasets = [
            ImageDataset(ds['path'], 'test', ds.get('name', None), ds['create_splits'])
            for ds in DATASET_META['real']
        ]

        self.last_responding_miner_uids = []
        self.random_image_generator = RandomImageGenerator(use_random_diffuser=True, diffuser_name=None)
        self.image_annotation_generator = ImageAnnotationGenerator(model_name=IMAGE_ANNOTATION_MODEL)
        self.validator_proxy = ValidatorProxy(self)

    async def forward(self):
        """
        Validator forward pass. Consists of:
        - Generating the query
        - Querying the miners
        - Getting the responses
        - Rewarding the miners
        - Updating the scores
        """
        return await forward(self)

    def init_wandb(self):
        if self.config.wandb.off:
            return

        run_name = f'validator-{self.uid}-{bitmind.__version__}'
        self.config.run_name = run_name
        self.config.uid = self.uid
        self.config.hotkey = self.wallet.hotkey.ss58_address
        self.config.version = bitmind.__version__
        self.config.type = self.neuron_type

        # Initialize the wandb run for the single project
        print("Initializing W&B")
        run = wandb.init(
            name=run_name,
            project=WANDB_PROJECT,
            entity=WANDB_ENTITY,
            config=self.config,
            dir=self.config.full_path,
            reinit=True
        )

        # Sign the run to ensure it's from the correct hotkey
        signature = self.wallet.hotkey.sign(run.id.encode()).hex()
        self.config.signature = signature
        wandb.config.update(self.config, allow_val_change=True)

        bt.logging.success(f"Started wandb run for project '{WANDB_PROJECT}'")


# The main function parses the configuration and runs the validator.
if __name__ == "__main__":
    import warnings
    warnings.filterwarnings("ignore")
    with Validator() as validator:
        while True:
            bt.logging.info("Validator running...", time.time())
            time.sleep(5)<|MERGE_RESOLUTION|>--- conflicted
+++ resolved
@@ -27,14 +27,8 @@
 from bitmind.random_image_generator import RandomImageGenerator
 from bitmind.synthetic_image_generation.image_annotation_generator import ImageAnnotationGenerator
 from bitmind.image_dataset import ImageDataset
-<<<<<<< HEAD
-from bitmind.constants import DATASET_META, WANDB_PROJECT, WANDB_ENTITY
+from bitmind.constants import DATASET_META, WANDB_PROJECT, WANDB_ENTITY, IMAGE_ANNOTATION_MODEL
 import bitmind
-=======
-from bitmind.constants import DATASET_META
-from bitmind.constants import IMAGE_ANNOTATION_MODEL
->>>>>>> 98edff54
-
 
 class Validator(BaseValidatorNeuron):
     """
@@ -53,14 +47,11 @@
 
         bt.logging.info("load_state()")
         self.load_state()
-
-<<<<<<< HEAD
+        
+        bt.logging.info("init_wandb()")
         self.init_wandb()
-
-        print("Loading real datasets")
-=======
+        
         bt.logging.info("Loading real datasets")
->>>>>>> 98edff54
         self.real_image_datasets = [
             ImageDataset(ds['path'], 'test', ds.get('name', None), ds['create_splits'])
             for ds in DATASET_META['real']
