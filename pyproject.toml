--- conflicted
+++ resolved
@@ -58,12 +58,8 @@
     "ftfy==6.3.1",
     "huggingface_hub>=0.17.0",
     "gasbench[gpu] @ git+https://github.com/BitMind-AI/gasbench.git@main",
-<<<<<<< HEAD
-    "c2pa-python>=0.27.1",
-=======
     "imagehash>=4.3.1",
     "c2pa-python>=0.25.0",
->>>>>>> a0176637
 ]
 
 [project.scripts]
