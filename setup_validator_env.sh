#!/bin/bash

# Update system and install required packages
sudo apt update -y
sudo apt install python3-pip -y
sudo apt install nano -y
sudo apt install libgl1 -y
sudo apt install npm -y
sudo npm install pm2@latest -g

# Install Python dependencies
pip install -e .
pip install -r requirements-validator.txt

<<<<<<< HEAD
# Setup environment variables for validator configuration
echo "NETUID=34
SUBTENSOR_NETWORK=finney
=======
echo "# Default options:

# Subtensor Network Configuration:
NETUID=34                                      # Network User ID options: 34, 168
SUBTENSOR_NETWORK=finney                       # Networks: finney, test, local
>>>>>>> ee7bd0ce
SUBTENSOR_CHAIN_ENDPOINT=wss://entrypoint-finney.opentensor.ai:443
                                                # Endpoints:
                                                # - wss://entrypoint-finney.opentensor.ai:443
                                                # - wss://test.finney.opentensor.ai:443/

# Wallet Configuration:
WALLET_NAME=default
WALLET_HOTKEY=default
<<<<<<< HEAD
VALIDATOR_AXON_PORT=8092
WANDB_API_KEY=your_wandb_api_key_here
HUGGING_FACE_TOKEN=your_hugging_face_token_here" > validator.env
=======

# Validator Port Setting:
VALIDATOR_AXON_PORT=8092" > validator.env
>>>>>>> ee7bd0ce
<|MERGE_RESOLUTION|>--- conflicted
+++ resolved
@@ -12,17 +12,11 @@
 pip install -e .
 pip install -r requirements-validator.txt
 
-<<<<<<< HEAD
-# Setup environment variables for validator configuration
-echo "NETUID=34
-SUBTENSOR_NETWORK=finney
-=======
 echo "# Default options:
 
 # Subtensor Network Configuration:
 NETUID=34                                      # Network User ID options: 34, 168
 SUBTENSOR_NETWORK=finney                       # Networks: finney, test, local
->>>>>>> ee7bd0ce
 SUBTENSOR_CHAIN_ENDPOINT=wss://entrypoint-finney.opentensor.ai:443
                                                 # Endpoints:
                                                 # - wss://entrypoint-finney.opentensor.ai:443
@@ -31,12 +25,10 @@
 # Wallet Configuration:
 WALLET_NAME=default
 WALLET_HOTKEY=default
-<<<<<<< HEAD
-VALIDATOR_AXON_PORT=8092
-WANDB_API_KEY=your_wandb_api_key_here
-HUGGING_FACE_TOKEN=your_hugging_face_token_here" > validator.env
-=======
 
 # Validator Port Setting:
-VALIDATOR_AXON_PORT=8092" > validator.env
->>>>>>> ee7bd0ce
+VALIDATOR_AXON_PORT=8092
+
+# API Keys:
+WANDB_API_KEY=your_wandb_api_key_here
+HUGGING_FACE_TOKEN=your_hugging_face_token_here" > validator.env