#!/bin/bash
###########################################
# System Updates and Package Installation #
###########################################

# Update system
sudo apt update -y

# Install core dependencies
sudo apt install -y \
    python3-pip \
    nano \
    libgl1 \
    ffmpeg \
    unzip

"""
# Remove old nodejs and npm if present
#sudo apt-get remove --purge -y nodejs npm

# Install Node.js 20.x (LTS) from NodeSource for stability and universal standard
# NOTE: Update the version here when a new LTS is released
curl -fsSL https://deb.nodesource.com/setup_20.x | sudo -E bash -
sudo apt-get install -y nodejs


# Install build dependencies
sudo apt install -y \
    build-essential \
    cmake \
    libopenblas-dev \
    liblapack-dev \
    libx11-dev \
    libgtk-3-dev

# Install process manager (pm2) globally
sudo npm install -g pm2@latest
"""
############################
# Python Package Installation
############################

pip install --use-pep517 -e . -r requirements-git.txt
<<<<<<< HEAD
rm -rf ~/.cache/sn34/image/semisynthetic

emergency_restart() {
    echo "Performing emergency restart of PM2 processes..."
    pm2 reload sn34-generator 2>/dev/null || echo "Failed to reload sn34-generator"
    pm2 reload sn34-proxy 2>/dev/null || echo "Failed to reload sn34-proxy"
    pm2 reload sn34-validator 2>/dev/null || echo "Failed to reload sn34-validator"
}

trap emergency_restart EXIT
=======

echo "Performing restart of PM2 processes..."
emergency_restart() {
    echo "Performing emergency restart of PM2 processes..."
    pm2 restart sn34-generator 2>/dev/null || echo "Failed to reload sn34-generator"
    pm2 restart sn34-proxy 2>/dev/null || echo "Failed to reload sn34-proxy"
    pm2 restart sn34-validator 2>/dev/null || echo "Failed to reload sn34-validator"
}

trap emergency_restart EXIT
>>>>>>> 65a05cc0
<|MERGE_RESOLUTION|>--- conflicted
+++ resolved
@@ -41,18 +41,6 @@
 ############################
 
 pip install --use-pep517 -e . -r requirements-git.txt
-<<<<<<< HEAD
-rm -rf ~/.cache/sn34/image/semisynthetic
-
-emergency_restart() {
-    echo "Performing emergency restart of PM2 processes..."
-    pm2 reload sn34-generator 2>/dev/null || echo "Failed to reload sn34-generator"
-    pm2 reload sn34-proxy 2>/dev/null || echo "Failed to reload sn34-proxy"
-    pm2 reload sn34-validator 2>/dev/null || echo "Failed to reload sn34-validator"
-}
-
-trap emergency_restart EXIT
-=======
 
 echo "Performing restart of PM2 processes..."
 emergency_restart() {
@@ -62,5 +50,4 @@
     pm2 restart sn34-validator 2>/dev/null || echo "Failed to reload sn34-validator"
 }
 
-trap emergency_restart EXIT
->>>>>>> 65a05cc0
+trap emergency_restart EXIT