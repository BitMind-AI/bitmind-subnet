<p align="center">
  <img src="static/Bitmind-Logo.png" alt="BitMind Logo" width="150"/>
</p>
<h1 align="center">BitMind Subnet (Bittensor Subnet 34)</h1>

![License: MIT](https://img.shields.io/badge/License-MIT-yellow.svg)

<<<<<<< HEAD
Welcome to the BitMind Subnet! This repository contains all th
e necessary information to get started, contribute, and understand our architecture.
=======
Welcome to the BitMind Subnet! This repository contains all the necessary information to get started, understand our subnet architecture, and contribute.
>>>>>>> 9ec4761d

## The BitMind Platform

The [BitMind platform](https://app.bitmindlabs.ai/) offers a best-in-class developer experience for Bittensor miners. 

⚡ **Access Compute**: We offer a wide variety of CPU and GPU options<br>
⚡ **Develop in VSCode**: Develop in a feature-rich IDE (we support Jupyter too if you hate rich features)<br>
⚡ **Fully Managed Devops:** No more tinkering with networking configuration - register and deploy your miner in just a few clicks <br>
⚡ **Monitor Emissions:** View the emissions for all of your miners in our Miner Dashboard


## Quick Links

- [Mining Guide 🔨](docs/Mining.md)
- [Validator Guide 🔧](docs/Validating.md)
- [Project Structure and Terminology 📖](docs/Glossary.md)
- [Contributor Guide 🤝](docs/Contributor_Guide.md)

**IMPORTANT**: If you are new to Bittensor, we recommend familiarizing yourself with the basics on the [Bittensor Website](https://bittensor.com/) before proceeding to the [Setup Guide](docs/Setup.md) page.

## Identifying AI-Generated Media with a Decentralized Framework

**Overview:**
The BitMind Subnet leverages advanced generative and discriminative AI models within the Bittensor network to detect AI-generated images. This platform is engineered on a decentralized, incentive-driven framework to enhance trustworthiness and stimulate continuous technological advancement.

**Purpose:**
The proliferation of generative AI models has significantly increased the production of high-quality synthetic media, presenting challenges in distinguishing these from authentic content. The BitMind Subnet addresses this challenge by providing robust detection mechanisms to maintain the integrity of digital media.

**Features:**

<<<<<<< HEAD
- **Applications:** See [our applications page](https://www.bitmindlabs.ai/applications) for a list of applications that leverage the BitMind Subnet to detect AI-generated media
=======
- **Applications:** See [our applications page](https://www.bitmindlabs.ai/apps) for a list of applications that leverage the BitMind Subnet to detect AI-generated media
>>>>>>> 9ec4761d
  - [Agent Smith Browser Extension](https://chromewebstore.google.com/detail/bitmind-agent-smith/ejlhmbdnjjlifeeelpnlkkechnmojnhg)
  - [BitMind ID](https://bitmindid.com/)
  - [BitMind X Bot](https://x.com/bitmindbot)
  - [BitMind Discord Bot Invite Link](https://discord.com/oauth2/authorize?client_id=1274036214361620560&permissions=139586825408&integration_type=0&scope=bot+applications.commands)
- **Model Evolution:** Our platform continuously integrates the latest research and developments in AI to adapt to evolving generative techniques.

**Core Components:**

- **Miners:** Tasked with running binary classifiers that discern between genuine and AI-generated content.
  - **Research Integration:** We systematically update our detection models and methodologies in response to emerging academic research, offering resources like training codes and model weights to our community.
- **Validators:** Responsible for challenging miners with a balanced mix of real and synthetic images, drawn from a diverse pool of sources.
  - **Resource Expansion:** We are committed to enhancing the validators' capabilities by increasing the diversity and volume of the image pool, which supports rigorous testing and validation processes.

**Subnet Architecture Diagram**
![Subnet Architecture](static/subnet_arch_dark.png)

## Community

<p align="left">
  <a href="https://discord.gg/bitmind">
    <img src="static/Join-BitMind-Discord.png" alt="Join us on Discord" width="60%">
  </a>
</p>

For real-time discussions, community support, and regular updates, <a href="https://discord.gg/bitmind">join our Discord server</a>. Connect with developers, researchers, and users to get the most out of BitMind Subnet.

## License

This repository is licensed under the MIT License.

```text
# The MIT License (MIT)
# Copyright © 2023 Yuma Rao

# Permission is hereby granted, free of charge, to any person obtaining a copy of this software and associated
# documentation files (the “Software”), to deal in the Software without restriction, including without limitation
# the rights to use, copy, modify, merge, publish, distribute, sublicense, and/or sell copies of the Software,
# and to permit persons to whom the Software is furnished to do so, subject to the following conditions:

# The above copyright notice and this permission notice shall be included in all copies or substantial portions of
# the Software.

# THE SOFTWARE IS PROVIDED “AS IS”, WITHOUT WARRANTY OF ANY KIND, EXPRESS OR IMPLIED, INCLUDING BUT NOT LIMITED TO
# THE WARRANTIES OF MERCHANTABILITY, FITNESS FOR A PARTICULAR PURPOSE AND NONINFRINGEMENT. IN NO EVENT SHALL
# THE AUTHORS OR COPYRIGHT HOLDERS BE LIABLE FOR ANY CLAIM, DAMAGES OR OTHER LIABILITY, WHETHER IN AN ACTION
# OF CONTRACT, TORT OR OTHERWISE, ARISING FROM, OUT OF OR IN CONNECTION WITH THE SOFTWARE OR THE USE OR OTHER
# DEALINGS IN THE SOFTWARE.
```<|MERGE_RESOLUTION|>--- conflicted
+++ resolved
@@ -5,12 +5,7 @@
 
 ![License: MIT](https://img.shields.io/badge/License-MIT-yellow.svg)
 
-<<<<<<< HEAD
-Welcome to the BitMind Subnet! This repository contains all th
-e necessary information to get started, contribute, and understand our architecture.
-=======
 Welcome to the BitMind Subnet! This repository contains all the necessary information to get started, understand our subnet architecture, and contribute.
->>>>>>> 9ec4761d
 
 ## The BitMind Platform
 
@@ -41,11 +36,7 @@
 
 **Features:**
 
-<<<<<<< HEAD
-- **Applications:** See [our applications page](https://www.bitmindlabs.ai/applications) for a list of applications that leverage the BitMind Subnet to detect AI-generated media
-=======
 - **Applications:** See [our applications page](https://www.bitmindlabs.ai/apps) for a list of applications that leverage the BitMind Subnet to detect AI-generated media
->>>>>>> 9ec4761d
   - [Agent Smith Browser Extension](https://chromewebstore.google.com/detail/bitmind-agent-smith/ejlhmbdnjjlifeeelpnlkkechnmojnhg)
   - [BitMind ID](https://bitmindid.com/)
   - [BitMind X Bot](https://x.com/bitmindbot)
