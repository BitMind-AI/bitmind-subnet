--- conflicted
+++ resolved
@@ -15,13 +15,6 @@
 pip install -e .
 pip install -r requirements-miner.txt
 
-<<<<<<< HEAD
-# Setup environment variables for mining configuration
-echo "MODEL_PATH=./mining_models/base.pth
-NEURON_PATH=./neurons/npr_miner.py
-NETUID=34
-SUBTENSOR_NETWORK=finney
-=======
 echo "# Default options:
 DETECTOR=CAMO                                  # Options: CAMO, UCF, NPR
 DETECTOR_CONFIG=camo.yaml                      # Configs live in base_miner/deepfake_detectors/configs
@@ -31,7 +24,6 @@
 # Subtensor Network Configuration:
 NETUID=34                                      # Network User ID options: 34, 168
 SUBTENSOR_NETWORK=finney                       # Networks: finney, test, local
->>>>>>> ee7bd0ce
 SUBTENSOR_CHAIN_ENDPOINT=wss://entrypoint-finney.opentensor.ai:443
                                                # Endpoints:
                                                # - wss://entrypoint-finney.opentensor.ai:443
@@ -43,8 +35,4 @@
 
 # Miner Settings:
 MINER_AXON_PORT=8091
-<<<<<<< HEAD
-BLACKLIST_FORCE_VALIDATOR_PERMIT=True" > miner.env
-=======
 BLACKLIST_FORCE_VALIDATOR_PERMIT=True          # Default setting to force validator permit for blacklisting" > miner.env
->>>>>>> ee7bd0ce
